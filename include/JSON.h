// Copyright (C) 2020-2021 Anders Logg, Anton J Olsson
// Licensed under the MIT License

#ifndef DTCC_JSON_H
#define DTCC_JSON_H

#include <datamodel/CityModel.h>
#include <datamodel/District.h>
#include <fstream>
#include <iostream>
#include <nlohmann/json.hpp>
#include <utility>

#include "BoundingBox.h"
#include "Color.h"
#include "ColorMap.h"
#include "Grid.h"
#include "GridField.h"
#include "GridVectorField.h"
#include "Mesh.h"
#include "Parameters.h"
#include "PointCloud.h"
#include "Surface.h"
#include "cityjson/CityJSON.h"
#include "datamodel/RoadNetwork.h"

namespace DTCC
{

  class JSON
  {
  public:

    // Utility functions for JSON input/output
    #include "JSONUtils.h"

    /// Deserialize Parameters
    static void Deserialize(Parameters& parameters, const nlohmann::json& json)
    {
      CheckType("Parameters", json);
      parameters.DataDirectory = ToString("DataDirectory", json);
<<<<<<< HEAD
      parameters.X0 = ToDouble("X0", json);
      parameters.Y0 = ToDouble("Y0", json);
      parameters.XMin = ToDouble("XMin", json);
      parameters.YMin = ToDouble("YMin", json);
      parameters.XMax = ToDouble("XMax", json);
      parameters.YMax = ToDouble("YMax", json);
      parameters.AutoDomain = ToBool("AutoDomain", json);
      parameters.DomainMargin = ToDouble("DomainMargin",json);
=======
      if (!HasKey("AutoDomain", json) || !ToBool("AutoDomain", json))
      {
        parameters.X0 = ToDouble("X0", json);
        parameters.Y0 = ToDouble("Y0", json);
        parameters.XMin = ToDouble("XMin", json);
        parameters.YMin = ToDouble("YMin", json);
        parameters.XMax = ToDouble("XMax", json);
        parameters.YMax = ToDouble("YMax", json);
      } 
      else
      {
        parameters.AutoDomain = ToBool("AutoDomain", json);
        if (HasKey("DomainMargin", json))
        {
          parameters.DomainMargin = ToDouble("DomainMargin", json);
        }
      }
>>>>>>> 48e048c8
      parameters.DomainHeight = ToDouble("DomainHeight", json);
      parameters.ElevationModelResolution =
          ToDouble("ElevationModelResolution", json);
      parameters.MeshResolution = ToDouble("MeshResolution", json);
      parameters.GroundMargin = ToDouble("GroundMargin", json);
      parameters.GroundPercentile = ToDouble("GroundPercentile", json);
      parameters.RoofPercentile = ToDouble("RoofPercentile", json);
      parameters.MinBuildingDistance = ToDouble("MinBuildingDistance", json);
      parameters.MinVertexDistance = ToDouble("MinVertexDistance", json);
      parameters.FlatGround = ToBool("FlatGround", json);
      parameters.GroundSmoothing = ToInt("GroundSmoothing", json);
      parameters.NumRandomBuildings = ToInt("NumRandomBuildings", json);
      parameters.Debug = ToBool("Debug", json);
    };

    /// Serialize Parameters
    static void Serialize(const Parameters& parameters, nlohmann::json& json)
    {
      json["Type"] = "Parameters";
      json["DataDirectory"] = parameters.DataDirectory;
      json["X0"] = parameters.X0;
      json["Y0"] = parameters.Y0;
      json["YMin"] = parameters.YMin;
      json["XMin"] = parameters.XMin;
      json["YMin"] = parameters.YMin;
      json["XMax"] = parameters.XMax;
      json["YMax"] = parameters.YMax;
      json["DomainHeight"] = parameters.DomainHeight;
      json["ElevationModelResolution"] = parameters.ElevationModelResolution;
      json["MeshResolution"] = parameters.MeshResolution;
      json["GroundMargin"] = parameters.GroundMargin;
      json["GroundPercentile"] = parameters.GroundPercentile;
      json["RoofPercentile"] = parameters.RoofPercentile;
      json["MinBuildingDistance"] = parameters.MinBuildingDistance;
      json["MinVertexDistance"] = parameters.MinVertexDistance;
      json["FlatGround"] = parameters.FlatGround;
      json["GroundSmoothing"] = parameters.GroundSmoothing;
      json["NumRandomBuildings"] = parameters.NumRandomBuildings;
      json["Debug"] = parameters.Debug;
    }

    /// Deserialize BoundingBox2D
    static void Deserialize(BoundingBox2D& boundingBox, const nlohmann::json& json)
    {
      CheckType("BoundingBox2D", json);
      boundingBox.P.x = ToDouble("x", json["P"]);
      boundingBox.P.y = ToDouble("y", json["P"]);
      boundingBox.Q.x = ToDouble("x", json["Q"]);
      boundingBox.Q.y = ToDouble("y", json["Q"]);
    }

    /// Serialize BoundingBox2D
    static void Serialize(const BoundingBox2D& boundingBox, nlohmann::json& json)
    {
      auto jsonP = nlohmann::json::object();
      jsonP["x"] = boundingBox.P.x;
      jsonP["y"] = boundingBox.P.y;
      auto jsonQ = nlohmann::json::object();
      jsonQ["x"] = boundingBox.Q.x;
      jsonQ["y"] = boundingBox.Q.y;
      json["Type"] = "BoundingBox2D";
      json["P"] = jsonP;
      json["Q"] = jsonQ;
    }

    /// Deserialize BoundingBox3D
    static void Deserialize(BoundingBox3D& boundingBox, const nlohmann::json& json)
    {
      CheckType("BoundingBox3D", json);
      boundingBox.P.x = ToDouble("x", json["P"]);
      boundingBox.P.y = ToDouble("y", json["P"]);
      boundingBox.P.z = ToDouble("z", json["P"]);
      boundingBox.Q.x = ToDouble("x", json["Q"]);
      boundingBox.Q.y = ToDouble("y", json["Q"]);
      boundingBox.Q.z = ToDouble("z", json["Q"]);
    }

    /// Serialize BoundingBox3D
    static void Serialize(const BoundingBox3D& boundingBox, nlohmann::json& json)
    {
      auto jsonP = nlohmann::json::object();
      jsonP["x"] = boundingBox.P.x;
      jsonP["y"] = boundingBox.P.y;
      jsonP["z"] = boundingBox.P.z;
      auto jsonQ = nlohmann::json::object();
      jsonQ["x"] = boundingBox.Q.x;
      jsonQ["y"] = boundingBox.Q.y;
      jsonQ["z"] = boundingBox.Q.z;
      json["Type"] = "BoundingBox3D";
      json["P"] = jsonP;
      json["Q"] = jsonQ;
    }

    /// Deserialize PointCloud (not including colors and classification)
    static void Deserialize(PointCloud &pointCloud, const nlohmann::json &json)
    {
      CheckType("PointCloud", json);
      Deserialize(pointCloud.BoundingBox, json["BoundingBox"]);
      const auto jsonPoints = json["Points"];
      pointCloud.Points.resize(jsonPoints.size() / 3);
      for (size_t i = 0; i < pointCloud.Points.size(); i++)
      {
        pointCloud.Points[i].x = jsonPoints[3 * i];
        pointCloud.Points[i].y = jsonPoints[3 * i + 1];
        pointCloud.Points[i].z = jsonPoints[3 * i + 2];
      }
    }

    /// Serialize PointCloud
    static void Serialize(const PointCloud &pointCloud, nlohmann::json &json)
    {
      json["Type"] = "PointCloud";
      auto jsonPoints = nlohmann::json::array();
      for (const auto p : pointCloud.Points)
      {
        jsonPoints.push_back(p.x);
        jsonPoints.push_back(p.y);
        jsonPoints.push_back(p.z);
      }
      json["Points"] = jsonPoints;
    }

    /// Deserialize Grid2D
    static void Deserialize(Grid2D& grid, const nlohmann::json& json)
    {
      CheckType("Grid2D", json);
      Deserialize(grid.BoundingBox, json["BoundingBox"]);
      grid.XSize = ToUnsignedInt("XSize", json);
      grid.YSize = ToUnsignedInt("YSize", json);
      grid.XStep = ToDouble("XStep", json);
      grid.YStep = ToDouble("YStep", json);
    }

    /// Serialize Grid2D
    static void Serialize(const Grid2D& grid, nlohmann::json& json)
    {
      auto jsonBoundingBox = nlohmann::json::object();
      Serialize(grid.BoundingBox, jsonBoundingBox);
      json["Type"] = "Grid2D";
      json["BoundingBox"] = jsonBoundingBox;
      json["XSize"] = grid.XSize;
      json["YSize"] = grid.YSize;
      json["XStep"] = grid.XStep;
      json["YStep"] = grid.YStep;
    }

    /// Deserialize Grid3D
    static void Deserialize(Grid3D& grid, const nlohmann::json& json)
    {
      CheckType("Grid3D", json);
      Deserialize(grid.BoundingBox, json["BoundingBox"]);
      grid.XSize = ToUnsignedInt("XSize", json);
      grid.YSize = ToUnsignedInt("YSize", json);
      grid.ZSize = ToUnsignedInt("ZSize", json);
      grid.XStep = ToDouble("XStep", json);
      grid.YStep = ToDouble("YStep", json);
      grid.ZStep = ToDouble("ZStep", json);
    }

    /// Serialize Grid3D
    static void Serialize(const Grid3D& grid, nlohmann::json& json)
    {
      auto jsonBoundingBox = nlohmann::json::object();
      Serialize(grid.BoundingBox, jsonBoundingBox);
      json["Type"] = "Grid3D";
      json["BoundingBox"] = jsonBoundingBox;
      json["XSize"] = grid.XSize;
      json["YSize"] = grid.YSize;
      json["ZSize"] = grid.ZSize;
      json["XStep"] = grid.XStep;
      json["YStep"] = grid.YStep;
      json["ZStep"] = grid.ZStep;
    }

    /// Deserialize Mesh2D
    static void Deserialize(Mesh2D& mesh, const nlohmann::json& json)
    {
      CheckType("Mesh2D", json);
      const auto jsonVertices = json["Vertices"];
      mesh.Vertices.resize(jsonVertices.size() / 2);
      for (size_t i = 0; i < mesh.Vertices.size(); i++)
      {
        mesh.Vertices[i].x = jsonVertices[2*i];
        mesh.Vertices[i].y = jsonVertices[2*i + 1];
      }
      const auto jsonCells = json["Cells"];
      mesh.Cells.resize(jsonCells.size() / 3);
      for (size_t i = 0; i < mesh.Cells.size(); i++)
      {
        mesh.Cells[i].v0 = jsonCells[3*i];
        mesh.Cells[i].v1 = jsonCells[3*i + 1];
        mesh.Cells[i].v2 = jsonCells[3*i + 2];
      }
      const auto jsonMarkers = json["Markers"];
      mesh.Markers.resize(jsonMarkers.size());
      for (size_t i = 0; i < mesh.Markers.size(); i++)
        mesh.Markers[i] = jsonMarkers[i];
    }

    /// Serialize Mesh2D and its offset/origin
    static void
    Serialize(const Mesh2D &mesh, nlohmann::json &json, const Point2D &origin)
    {
      auto jsonVertices = nlohmann::json::array();
      for (const auto p: mesh.Vertices)
      {
        jsonVertices.push_back(p.x);
        jsonVertices.push_back(p.y);
      }
      auto jsonCells = nlohmann::json::array();
      for (const auto T: mesh.Cells)
      {
        jsonCells.push_back(T.v0);
        jsonCells.push_back(T.v1);
        jsonCells.push_back(T.v2);
      }
      json["Type"] = "Mesh2D";
      json["Vertices"] = jsonVertices;
      json["Cells"] = jsonCells;
      json["Markers"] = mesh.Markers;
      json["Origin"] = {{"x", origin.x}, {"y", origin.y}};
    }

    /// Deserialize Mesh3D
    static void Deserialize(Mesh3D& mesh, const nlohmann::json& json)
    {
      CheckType("Mesh3D", json);
      const auto jsonVertices = json["Vertices"];
      mesh.Vertices.resize(jsonVertices.size() / 3);
      for (size_t i = 0; i < mesh.Vertices.size(); i++)
      {
        mesh.Vertices[i].x = jsonVertices[3*i];
        mesh.Vertices[i].y = jsonVertices[3*i + 1];
        mesh.Vertices[i].z = jsonVertices[3*i + 2];
      }
      const auto jsonCells = json["Cells"];
      mesh.Cells.resize(jsonCells.size() / 4);
      for (size_t i = 0; i < mesh.Cells.size(); i++)
      {
        mesh.Cells[i].v0 = jsonCells[4*i];
        mesh.Cells[i].v1 = jsonCells[4*i + 1];
        mesh.Cells[i].v2 = jsonCells[4*i + 2];
        mesh.Cells[i].v3 = jsonCells[4*i + 3];
      }
      const auto jsonMarkers = json["Markers"];
      mesh.Markers.resize(jsonMarkers.size());
      for (size_t i = 0; i < mesh.Markers.size(); i++)
        mesh.Markers[i] = jsonMarkers[i];
    }

    /// Serialize Mesh3D and its offset/origin
    static void
    Serialize(const Mesh3D &mesh, nlohmann::json &json, const Point2D &origin)
    {
      auto jsonVertices = nlohmann::json::array();
      for (const auto p: mesh.Vertices)
      {
        jsonVertices.push_back(p.x);
        jsonVertices.push_back(p.y);
        jsonVertices.push_back(p.z);
      }
      auto jsonCells = nlohmann::json::array();
      for (const auto T: mesh.Cells)
      {
        jsonCells.push_back(T.v0);
        jsonCells.push_back(T.v1);
        jsonCells.push_back(T.v2);
        jsonCells.push_back(T.v3);
      }
      json["Type"] = "Mesh3D";
      json["Vertices"] = jsonVertices;
      json["Cells"] = jsonCells;
      json["Markers"] = mesh.Markers;
      json["Origin"] = {{"x", origin.x}, {"y", origin.y}};
    }

    /// Deserialize Surface2D
    static void Deserialize(Surface2D &surface, const nlohmann::json& json)
    {
      CheckType("Surface3D", json);
      const auto jsonVertices = json["Vertices"];
      surface.Vertices.resize(jsonVertices.size() / 2);
      for (size_t i = 0; i < surface.Vertices.size(); i++)
      {
        surface.Vertices[i].x = jsonVertices[2*i];
        surface.Vertices[i].y = jsonVertices[2*i + 1];
      }
      const auto jsonEdges = json["Edges"];
      surface.Edges.resize(jsonEdges.size() / 2);
      for (size_t i = 0; i < surface.Edges.size(); i++)
      {
        surface.Edges[i].v0 = jsonEdges[2 * i];
        surface.Edges[i].v1 = jsonEdges[2 * i + 1];
      }
      const auto jsonNormals = json["Normals"];
      surface.Normals.resize(jsonNormals.size() / 2);
      for (size_t i = 0; i < surface.Normals.size(); i++)
      {
        surface.Normals[i].x = jsonNormals[2 * i];
        surface.Normals[i].y = jsonNormals[2 * i + 1];
      }
    }

    /// Serialize Surface2D and its offset/origin
    static void Serialize(const Surface2D &surface,
                          nlohmann::json &json,
                          const Point2D &origin)
    {
      auto jsonVertices = nlohmann::json::array();
      for (const auto p: surface.Vertices)
      {
        jsonVertices.push_back(p.x);
        jsonVertices.push_back(p.y);
      }
      auto jsonEdges = nlohmann::json::array();
      for (const auto T : surface.Edges)
      {
        jsonEdges.push_back(T.v0);
        jsonEdges.push_back(T.v1);
      }
      auto jsonNormals = nlohmann::json::array();
      for (const auto p : surface.Normals)
      {
        jsonNormals.push_back(p.x);
        jsonNormals.push_back(p.y);
      }
      json["Type"] = "Surface2D";
      json["Vertices"] = jsonVertices;
      json["Edges"] = jsonEdges;
      json["Normals"] = jsonNormals;
      json["Origin"] = {{"x", origin.x}, {"y", origin.y}};
    }

    /// Deserialize Surface3D
    static void Deserialize(Surface3D &surface, const nlohmann::json& json)
    {
      CheckType("Surface3D", json);
      const auto jsonVertices = json["Vertices"];
      surface.Vertices.resize(jsonVertices.size() / 3);
      for (size_t i = 0; i < surface.Vertices.size(); i++)
      {
        surface.Vertices[i].x = jsonVertices[3*i];
        surface.Vertices[i].y = jsonVertices[3*i + 1];
        surface.Vertices[i].z = jsonVertices[3*i + 2];
      }
      const auto jsonFaces = json["Faces"];
      surface.Faces.resize(jsonFaces.size() / 3);
      for (size_t i = 0; i < surface.Faces.size(); i++)
      {
        surface.Faces[i].v0 = jsonFaces[3 * i];
        surface.Faces[i].v1 = jsonFaces[3 * i + 1];
        surface.Faces[i].v2 = jsonFaces[3 * i + 2];
      }
      const auto jsonNormals = json["Normals"];
      surface.Normals.resize(jsonNormals.size() / 3);
      for (size_t i = 0; i < surface.Normals.size(); i++)
      {
        surface.Normals[i].x = jsonNormals[3 * i];
        surface.Normals[i].y = jsonNormals[3 * i + 1];
        surface.Normals[i].z = jsonNormals[3 * i + 2];
      }
    }

    /// Serialize Surface3D and its offset/origin
    static void Serialize(const Surface3D &surface,
                          nlohmann::json &json,
                          const Point2D &origin)
    {
      auto jsonVertices = nlohmann::json::array();
      for (const auto p: surface.Vertices)
      {
        jsonVertices.push_back(p.x);
        jsonVertices.push_back(p.y);
        jsonVertices.push_back(p.z);
      }
      auto jsonFaces = nlohmann::json::array();
      for (const auto T : surface.Faces)
      {
        jsonFaces.push_back(T.v0);
        jsonFaces.push_back(T.v1);
        jsonFaces.push_back(T.v2);
      }
      auto jsonNormals = nlohmann::json::array();
      for (const auto p : surface.Normals)
      {
        jsonNormals.push_back(p.x);
        jsonNormals.push_back(p.y);
        jsonNormals.push_back(p.z);
      }
      json["Type"] = "Surface3D";
      json["Vertices"] = jsonVertices;
      json["Faces"] = jsonFaces;
      json["Normals"] = jsonNormals;
      json["Origin"] = {{"x", origin.x}, {"y", origin.y}};
    }

    /// Deserialize GridField2D
    static void Deserialize(GridField2D& field, const nlohmann::json& json)
    {
      CheckType("GridField2D", json);
      Deserialize(field.Grid, json["Grid"]);
      const auto jsonValues = json["Values"];
      field.Values.resize(jsonValues.size());
      for (size_t i = 0; i < field.Values.size(); i++)
        field.Values[i] = jsonValues[i];
    }

    /// Serialize GridField2D and its offset/origin
    static void Serialize(const GridField2D &field,
                          nlohmann::json &json,
                          const Point2D &origin)
    {
      auto jsonGrid = nlohmann::json::object();
      Serialize(field.Grid, jsonGrid);
      json["Type"] = "GridField2D";
      json["Grid"] = jsonGrid;
      json["Values"] = field.Values;
      json["Origin"] = {{"x", origin.x}, {"y", origin.y}};
    }

    /// Deserialize GridField3D
    static void Deserialize(GridField3D& field, const nlohmann::json& json)
    {
      CheckType("GridField3D", json);
      Deserialize(field.Grid, json["Grid"]);
      const auto jsonValues = json["Values"];
      field.Values.resize(jsonValues.size());
      for (size_t i = 0; i < field.Values.size(); i++)
        field.Values[i] = jsonValues[i];
    }

    /// Serialize GridField3D and its offset/origin
    static void Serialize(const GridField3D &field,
                          nlohmann::json &json,
                          const Point2D &origin)
    {
      auto jsonGrid = nlohmann::json::object();
      Serialize(field.Grid, jsonGrid);
      json["Type"] = "GridField3D";
      json["Grid"] = jsonGrid;
      json["Values"] = field.Values;
      json["Origin"] = {{"x", origin.x}, {"y", origin.y}};
    }

    /// Deserialize GridVectorField2D
    static void Deserialize(GridVectorField2D& field, const nlohmann::json& json)
    {
      CheckType("GridVectorField2D", json);
      Deserialize(field.Grid, json["Grid"]);
      const auto jsonValues = json["Values"];
      field.Values.resize(jsonValues.size());
      for (size_t i = 0; i < field.Values.size(); i++)
        field.Values[i] = jsonValues[i];
    }

    /// Serialize GridVectorField2D and its offset/origin
    static void Serialize(const GridVectorField2D &field,
                          nlohmann::json &json,
                          const Point2D &origin)
    {
      auto jsonGrid = nlohmann::json::object();
      Serialize(field.Grid, jsonGrid);
      json["Type"] = "GridVectorField2D";
      json["Grid"] = jsonGrid;
      json["Values"] = field.Values;
      json["Origin"] = {{"x", origin.x}, {"y", origin.y}};
    }

    /// Deserialize GridVectorField3D
    static void Deserialize(GridVectorField3D& field, const nlohmann::json& json)
    {
      CheckType("GridVectorField3D", json);
      Deserialize(field.Grid, json["Grid"]);
      const auto jsonValues = json["Values"];
      field.Values.resize(jsonValues.size());
      for (size_t i = 0; i < field.Values.size(); i++)
        field.Values[i] = jsonValues[i];
    }

    /// Serialize GridVectorField3D and its offset/origin
    static void Serialize(const GridVectorField3D &field,
                          nlohmann::json &json,
                          const Point2D &origin)
    {
      auto jsonGrid = nlohmann::json::object();
      Serialize(field.Grid, jsonGrid);
      json["Type"] = "GridVectorField3D";
      json["Grid"] = jsonGrid;
      json["Values"] = field.Values;
      json["Origin"] = {{"x", origin.x}, {"y", origin.y}};
    }

    // FIXME: Add separate serialize/deserialize for Building and use here.

    /// Deserialize CityModel
    static void Deserialize(CityModel &cityModel, const nlohmann::json& json)
    {
      CheckType("CityModel", json);
      auto jsonBuildings = json["Buildings"];
      cityModel.Buildings.resize(jsonBuildings.size());
      for (size_t i = 0; i < jsonBuildings.size(); i++)
      {
        auto jsonBuilding = jsonBuildings[i];

        auto jsonFootprint = jsonBuilding["Footprint"];
        cityModel.Buildings[i].Footprint.Vertices.resize(jsonFootprint.size());
        for (size_t j = 0; j < jsonFootprint.size(); j++)
        {
          cityModel.Buildings[i].Footprint.Vertices[j].x = jsonFootprint[j]["x"];
          cityModel.Buildings[i].Footprint.Vertices[j].y = jsonFootprint[j]["y"];
        }
        auto jsonRoofPoints = jsonBuilding["RoofPoints"];
        cityModel.Buildings[i].RoofPoints.resize(jsonRoofPoints.size());
        for (size_t j = 0; j < jsonRoofPoints.size(); j++)
        {
          cityModel.Buildings[i].RoofPoints[j].x = jsonRoofPoints[j]["x"];
          cityModel.Buildings[i].RoofPoints[j].y = jsonRoofPoints[j]["y"];
          cityModel.Buildings[i].RoofPoints[j].z = jsonRoofPoints[j]["z"];
        }
        auto jsonGroundPoints = jsonBuilding["GroundPoints"];
        cityModel.Buildings[i].GroundPoints.resize(jsonGroundPoints.size());
        for (size_t j = 0; j < jsonGroundPoints.size(); j++)
        {
          cityModel.Buildings[i].GroundPoints[j].x = jsonGroundPoints[j]["x"];
          cityModel.Buildings[i].GroundPoints[j].y = jsonGroundPoints[j]["y"];
          cityModel.Buildings[i].GroundPoints[j].z = jsonGroundPoints[j]["z"];
        }
        cityModel.Buildings[i].Height = jsonBuilding["Height"];
        cityModel.Buildings[i].GroundHeight = jsonBuilding["GroundHeight"];
        cityModel.Buildings[i].UUID = jsonBuilding["UUID"];
        cityModel.Buildings[i].SHPFileID = jsonBuilding["SHPFileID"];
      }
    }

    /// Serialize CityModel and its offset/origin
    static void Serialize(const CityModel &cityModel,
                          nlohmann::json &json,
                          const Point2D &origin)
    {
      auto jsonBuildings = nlohmann::json::array();
      for (auto const &building : cityModel.Buildings)
      {
        auto jsonBuilding = nlohmann::json::object();
        jsonBuilding["Footprint"] = nlohmann::json::array();
        for (auto const &point : building.Footprint.Vertices)
        {
          auto jsonPoint = nlohmann::json::object();
          jsonPoint["x"] = point.x;
          jsonPoint["y"] = point.y;
          jsonBuilding["Footprint"].push_back(jsonPoint);
        }
        jsonBuilding["RoofPoints"] = nlohmann::json::array();
        for (auto const &point : building.RoofPoints)
        {
          auto jsonPoint = nlohmann::json::object();
          jsonPoint["x"] = point.x;
          jsonPoint["y"] = point.y;
          jsonPoint["z"] = point.z;
          jsonBuilding["RoofPoints"].push_back(jsonPoint);
        }
        jsonBuilding["GroundPoints"] = nlohmann::json::array();
        for (auto const &point : building.GroundPoints)
        {
          auto jsonPoint = nlohmann::json::object();
          jsonPoint["x"] = point.x;
          jsonPoint["y"] = point.y;
          jsonPoint["z"] = point.z;
          jsonBuilding["GroundPoints"].push_back(jsonPoint);
        }
        jsonBuilding["Height"] = building.Height;
        jsonBuilding["GroundHeight"] = building.GroundHeight;
        jsonBuilding["UUID"] = building.UUID;
        // Uncomment for debugging
        // jsonBuilding["debugID"] = building.debugID;
        jsonBuilding["SHPFileID"] = building.SHPFileID;
        jsonBuildings.push_back(jsonBuilding);
      }
      json["Type"] = "CityModel";
      json["Buildings"] = jsonBuildings;
      json["Origin"] = {{"x", origin.x}, {"y", origin.y}};
    }

    /// Serialize CityJSON
    static void Serialize(const CityJSON &cityJson, nlohmann::json &json)
    {
      // Serializing city objects
      auto jsonBuilding = nlohmann::json::object();
      for(auto const& cityObject : cityJson.CityObjects)
      {
        //jsonBuilding[cityObject.ID]
        // Storing the id of the object
        std::string id = cityObject.ID;
        auto objID = nlohmann::json::object();
        json["CityObjects"][id]=objID;

        // Storing the attributes object
        auto attributesObj = nlohmann::json::object();
        attributesObj["measuredHeight"]=cityObject.ObjectAttributes.MeasuredHeight;
        // TODO: Extend this with additional attributes
        json["CityObjects"][id]["attributes"]=attributesObj;

        // Storing the geometry object
        auto geometryObj = nlohmann::json::object();
        geometryObj["lod"]=cityObject.ObjectGeometry.LOD;
        geometryObj["type"]=CityObject::Geometry::GeometryTypeToString(cityObject.ObjectGeometry.Type);
        // TODO: Extend this with additional geometry fields

        //json["CityObjects"][id]["geometry"]=geometryObj;

        auto geometryArray=nlohmann::json::array();

        if(cityObject.ObjectGeometry.Type==CityObject::Geometry::GeometryType::Solid)
        {
          // Storing the boundaries array for solid meshes
          auto boundariesExternalArray = nlohmann::json::array();
          auto boundariesInternalArray = nlohmann::json::array();

          for (auto const &boundary : cityObject.ObjectGeometry.Boundaries)
          {
            auto singleBoundaryArray = nlohmann::json::array();
            auto boundariesIDs = nlohmann::json::array();
            for (auto const &id : boundary.BoundariesIDs)
            {
              boundariesIDs.push_back(id);
            }
            singleBoundaryArray.push_back(boundariesIDs);
            boundariesInternalArray.push_back(singleBoundaryArray);
          }

          boundariesExternalArray.push_back(boundariesInternalArray);

          geometryObj["boundaries"] = boundariesExternalArray;
          geometryArray.push_back(geometryObj);
          json["CityObjects"][id]["geometry"] = geometryArray;

          // TODO: Change this accordingly to support different types
          objID["type"] = "Building";
        }
        else //Treat everything as multisurface for now
        {
            auto externalArray = nlohmann::json::array();

            for(auto const& boundary : cityObject.ObjectGeometry.Boundaries)
            {
              auto boundariesInternalArray = nlohmann::json::array();
              auto boundariesArray = nlohmann::json::array();
              for(auto const& id: boundary.BoundariesIDs)
              {
                boundariesArray.push_back(id);
              }
              boundariesInternalArray.push_back(boundariesArray);
              externalArray.push_back(boundariesInternalArray);
            }

            geometryObj["boundaries"] = externalArray;
            geometryArray.push_back(geometryObj);
            json["CityObjects"][id]["geometry"] = geometryArray;
        }
      }

      //Serializing vertices
      auto jsonVertices= nlohmann::json::array();
      for(auto const& vertex: cityJson.Vertices)
      {
        auto jsonVertex = nlohmann::json::array();

        jsonVertex.push_back(vertex.x);
        jsonVertex.push_back(vertex.y);
        jsonVertex.push_back(vertex.z);
        jsonVertices.push_back(jsonVertex);
      }
      json["vertices"] = jsonVertices;




      json["type"] = "CityJSON";
      json["version"] = "1.0";
    }

    /// Deserialize CityJSON
    static void Deserialize(CityJSON &cityJson, const nlohmann::json &json)
    {
      //CheckType("CityJSON",json);
      //Getting vertices
      uint verticesNum = json["vertices"].size();
      for (uint i = 0; i < verticesNum; i++)
      {
        // debug
        //std::cout << json["vertices"][i] << std::endl;
        auto vertex = json["vertices"][i];

        assert(vertex.size() == 3 &&
               "Attempted to read non 3D vertex from json file");

        cityJson.Vertices.push_back(Point3D(json["vertices"][i][0],
                                   json["vertices"][i][1],
                                   json["vertices"][i][2]));
      }

      //Getting city objects
      auto cityObjectsField = json["CityObjects"].get<nlohmann::json::object_t>();
      for (auto cityObjectIterator = cityObjectsField.begin();
           cityObjectIterator != cityObjectsField.end(); ++cityObjectIterator)
      {
        //debug
        //std::cout << cityObjectIterator->first << std::endl; // getting City Object ID here

        // Creating a new object in stack, we're going to store the information
        // here and later store this into cityObjects vector
        CityObject NewObj = CityObject(cityObjectIterator->first);

        auto jsonCityObj = json["CityObjects"][cityObjectIterator->first];
        //std::cout<<jsonCityObj<<std::endl;
        // Getting attributes -- TODO Make this error free
        CityObject::Attributes attributes = CityObject::Attributes();
        auto attributesField = json.find("attributes");
        if(attributesField!=json.end())
        {
          // TODO: Get more fields for attributes here
          //attributes = attributesField["measuredHeight"];
          attributes.MeasuredHeight = jsonCityObj["attributes"]["measuredHeight"];
        }

        NewObj.ObjectAttributes=attributes;

        // Storing geometry
        CityObject::Geometry geometry = CityObject::Geometry();
        auto jsonGeometryArray = json["CityObjects"][NewObj.ID]["geometry"][0];
        //std::cout << jsonGeometryArray << std::endl;

        // Storing lod settings
        NewObj.ObjectGeometry.LOD = jsonGeometryArray["lod"];
        std::cout << "LOD:"<<geometry.LOD<<std::endl;

        // Storing building type
        std::string tempGeomType = jsonGeometryArray["type"];
        std::cout<<tempGeomType<<std::endl;
        // TODO: correlate this to string-enum
        if(tempGeomType=="Solid")
        {
          NewObj.ObjectGeometry.Type = CityObject::Geometry::Solid;
        }
        else if (tempGeomType == "MultiSurface")
        {
          NewObj.ObjectGeometry.Type = CityObject::Geometry::MultiSurface;
          // TODO: this should be replaced by built-in functionality in struct
        }

        // Storing boundaries
        uint boundariesArraySize = jsonGeometryArray["boundaries"][0].size();

        if (NewObj.ObjectGeometry.Type == CityObject::Geometry::Solid)
        {
          for (uint i = 0; i < boundariesArraySize; i++)
          {
            auto boundariesJson = jsonGeometryArray["boundaries"][0][i];
            for (auto boundaryIter = boundariesJson.begin();
                 boundaryIter != boundariesJson.end(); ++boundaryIter)
            {
              // std::cout << "boundary iter:" << *boundaryIter << std::endl;
              auto internalJsonArray = boundariesJson[0];

              CityObject::Geometry::Boundary newBoundary;

              for (auto it = internalJsonArray.begin();
                   it != internalJsonArray.end(); ++it)
              {
                // std::cout << *it << std::endl;
                newBoundary.BoundariesIDs.push_back(*it);
              }

              NewObj.ObjectGeometry.Boundaries.push_back(newBoundary);
            }
          }
        }
        else //Assume everything else is multi-surface for now
        {
          for(auto& outer: jsonGeometryArray["boundaries"])
          {
            CityObject::Geometry::Boundary newBoundary;
            for(auto& inner:outer)
            {
                for (auto& id : inner)
                {
                    newBoundary.BoundariesIDs.push_back(id);
                }
            }
            NewObj.ObjectGeometry.Boundaries.push_back(newBoundary);
          }
        }

        // Getting type
        // TODO: move this whole impl to cityobj class function
        auto objectType = jsonCityObj.find("type");
        if(objectType!=jsonCityObj.end())
        {
          NewObj.ObjectType = CityObject::Building;
        }
        cityJson.CityObjects.push_back(NewObj);
      }

    }

    static void Serialize(const ColorMap &colorMap, nlohmann::json &json)
    {
      auto jsonColorMap = nlohmann::json::array();
      json["Type"] = "ColorMap";
      if (colorMap.mapType == Linear)
        json["colorMapType"] = "Linear";
      else
        json["colorMapType"] = "Discrete";
      for (const auto c : colorMap.Colors)
      {
        auto jsonColorMapEntry = nlohmann::json::array();
        jsonColorMapEntry.push_back(c.first);
        Color cl = c.second;
        jsonColorMapEntry.push_back(cl.R);
        jsonColorMapEntry.push_back(cl.G);
        jsonColorMapEntry.push_back(cl.B);
        jsonColorMap.push_back(jsonColorMapEntry);
      }
      json["map"] = jsonColorMap;
    }

    static void Deserialize(ColorMap& colorMap, const nlohmann::json& json)
    {
      CheckType("ColorMap", json);
      if (json["colorMapType"] == "Linear")
        colorMap.mapType = Linear;
      else
        colorMap.mapType = Discrete;
      const auto colorMapEntries = json["map"];
      for (auto c : colorMapEntries)
      {
        colorMap.InsertColor((double)c[0],Color((double)c[1],(double)c[2],(double)c[3]));
      }

    }

    /// Deserialize RoadNetwork
    static void Deserialize(RoadNetwork &road, const nlohmann::json &json)
    {
      CheckType("RoadNetwork", json);
      auto jsonRoadNetwork = json["RoadNetwork"];

      // Read vertex positions
      const auto jsonVertices = jsonRoadNetwork["Vertices"];
      road.Vertices.resize(jsonVertices.size() / 2);
      for (size_t i = 0; i < road.Vertices.size(); i++)
      {
        road.Vertices[i].x = jsonVertices[i * 2];
        road.Vertices[i].y = jsonVertices[i * 2 + 1];
      }

      // Read edge indices
      const auto jsonEdges = jsonRoadNetwork["Edges"];
      road.Edges.resize(jsonEdges.size());
      for (size_t i = 0; i < road.Edges.size(); i++)
        road.Edges[i] = std::make_pair(jsonEdges[i][0], jsonEdges[i][1]);

      // Read additional vertex values
      const auto jsonVertexValues = jsonRoadNetwork["VertexValues"];
      for (auto it = jsonVertexValues.begin(); it != jsonVertexValues.end(); it++)
      {
        auto jsonVertexValuesArray = it.value();
        road.VertexValues.emplace(it.key(), std::vector<double>(jsonVertexValuesArray.size()));
        for (size_t i = 0; i < jsonVertexValuesArray.size(); i++)
        {
          road.VertexValues[it.key()][i] = jsonVertexValuesArray[i];
        }
      }

      // Read additional edge values
      const auto jsonEdgeValues = jsonRoadNetwork["EdgeValues"];
      for (auto it = jsonEdgeValues.begin(); it != jsonEdgeValues.end(); it++)
      {
        auto jsonEdgeValuesArray = it.value();
        road.EdgeValues.emplace(it.key(), std::vector<double>(jsonEdgeValuesArray.size()));
        for (size_t i = 0; i < jsonEdgeValuesArray.size(); i++)
        {
          road.EdgeValues[it.key()][i] = jsonEdgeValuesArray[i];
        }
      }

      // Read properties
      setJsonRoadProps(road.VertexProperties, jsonRoadNetwork,
                       "VertexProperties");
      setJsonRoadProps(road.EdgeProperties, jsonRoadNetwork, "EdgeProperties");
    }

    static void setJsonRoadProps(
        std::unordered_map<std::string, std::vector<std::string>> &propsMap,
        nlohmann::json &jsonRoadNetwork,
        const char *propsName)
    {
      const auto jsonProperties = jsonRoadNetwork[propsName];
      for (auto it = jsonProperties.begin(); it != jsonProperties.end(); it++)
      {
        auto jsonPropsArray = it.value();
        propsMap.emplace(it.key(),
                         jsonPropsArray.get<std::vector<std::string>>());
      }
    }

    /// Serialize RoadNetwork and its offset/origin
    static void
    Serialize(const RoadNetwork &road, nlohmann::json &json, Point2D origin)
    {
      auto jsonRoadNetwork = nlohmann::json::object();

      // Serialize Vertices
      auto jsonVertices = nlohmann::json::array();
      for (const auto p: road.Vertices)
      {
        jsonVertices.push_back(p.x);
        jsonVertices.push_back(p.y);
      }
      jsonRoadNetwork["Vertices"] = jsonVertices;

      // Serialize Edges
      auto jsonEdges = nlohmann::json::array();
      for (const auto &e : road.Edges)
      {
        nlohmann::json jsonEdge;
        jsonEdge.push_back(e.first);
        jsonEdge.push_back(e.second);
        jsonEdges.push_back(jsonEdge);
      }
      jsonRoadNetwork["Edges"] = jsonEdges;

      // Serialize VertexValues
      auto jsonVertexValues = nlohmann::json::object();
      for (auto it = road.VertexValues.begin(); it != road.VertexValues.end(); it++)
      {
        auto jsonVertexValuesArray = nlohmann::json::array();
        for (const auto v: it->second)
        {
          jsonVertexValuesArray.push_back(v);
        }
        jsonVertexValues[it->first] = jsonVertexValuesArray;
      }
      jsonRoadNetwork["VertexValues"] = jsonVertexValues;

      // Serialize EdgeValues
      auto jsonEdgeValues = nlohmann::json::object();
      for (auto it = road.EdgeValues.begin(); it != road.EdgeValues.end(); it++)
      {
        auto jsonEdgeValuesArray = nlohmann::json::array();
        for (const auto v: it->second)
        {
          jsonEdgeValuesArray.push_back(v);
        }
        jsonEdgeValues[it->first] = jsonEdgeValuesArray;
      }
      jsonRoadNetwork["EdgeValues"] = jsonEdgeValues;

      jsonRoadNetwork["VertexProperties"] =
          getJsonRoadProps(road.VertexProperties);
      jsonRoadNetwork["EdgeProperties"] = getJsonRoadProps(road.EdgeProperties);

      // Add to RoadNetwork object
      json["RoadNetwork"] = jsonRoadNetwork;
      // Add Type parameter
      json["Type"] = "RoadNetwork";
      // Add Origin parameter
      json["Origin"] = {{"x", origin.x}, {"y", origin.y}};
    }

    /// Deserialize Property.
    static void Deserialize(Property &property,
                            const nlohmann::json &json,
                            std::string uuid)
    {
      /// Get corresponding JSON object
      bool isProperty = json["Type"] == "Property";
      nlohmann::json jsonProperty =
          isProperty ? json
                     : GetObjectByAttribute("UUID", std::move(uuid),
                                            json["Properties"]);

      CheckType("Property", jsonProperty);

      DeserializeFootprint(property.Footprint, jsonProperty, "Footprint");
      property.FNR = jsonProperty["FNR"];
      property.UUID = jsonProperty["UUID"];
      /// Deserialize buildings.
      if (!property.Buildings.empty())
        return;
      auto jsonBuildings = jsonProperty["contains"];
      /// Deserialize properties.
      property.Buildings.resize(jsonBuildings.size());
      for (size_t i = 0; i < jsonBuildings.size(); ++i)
        Deserialize(property.Buildings[i], json, jsonBuildings[i]["UUID"]);
    }

    /// Serialize Property.
    static void Serialize(const Property &property,
                          nlohmann::json &json,
                          bool isTopObject = true,
                          bool serializeBuildings = true)
    {
      nlohmann::json jsonProperty;
      jsonProperty["UUID"] = property.UUID;
      jsonProperty["FNR"] = property.FNR;
      /// Serialize buildings.
      for (const auto &building : property.Buildings)
      {
        jsonProperty["contains"].push_back(building.UUID);
        if (serializeBuildings)
          Serialize(building, json, false);
      }
      SerializeArea(property, json, isTopObject, jsonProperty, "Property");
    }

    /// Serialize Building
    static void Serialize(const Building &building,
                          nlohmann::json &json,
                          bool isTopObject = true)
    {
      nlohmann::json jsonBuilding;
      jsonBuilding["UUID"] = building.UUID;
      jsonBuilding["BaseAreaID"] = building.BaseAreaID;
      jsonBuilding["PropertyFNR"] = building.PropertyFNR;
      jsonBuilding["Height"] = building.Height;
      jsonBuilding["GroundHeight"] = building.GroundHeight;
      jsonBuilding["PropertyUUID"] = building.PropertyUUID;
      SerializeArea(building, json, isTopObject, jsonBuilding, "Building");
    }

    /// Deserialize Building.
    static void Deserialize(Building &building,
                            const nlohmann::json &json,
                            const std::string &uuid)
    {
      /// Get corresponding JSON object
      bool isBuilding = json["Type"] == "Building";
      nlohmann::json jsonBuilding =
          isBuilding ? json
                     : GetObjectByAttribute("UUID", uuid, json["Buildings"]);
      CheckType("Building", jsonBuilding);

      building.UUID = jsonBuilding["UUID"];
      building.PropertyUUID = jsonBuilding["PropertyUUID"];
      building.PropertyFNR = jsonBuilding["PropertyFNR"].get<int>();
      building.BaseAreaID = jsonBuilding["BaseAreaID"].get<std::string>();
      building.Height = jsonBuilding["Height"].get<double>();
      building.GroundHeight = jsonBuilding["GroundHeight"].get<double>();

      DeserializeFootprint(building.Footprint, jsonBuilding, "Footprint");
    }

    /// Serialize BaseArea.
    static void Serialize(const BaseArea &baseArea,
                          nlohmann::json &json,
                          bool isTopObject = true)
    {
      nlohmann::json jsonBaseArea;
      jsonBaseArea["area_id"] = baseArea.AreaID;
      jsonBaseArea["parent_id"] = baseArea.PrimaryAreaID;
      for (const auto &property : baseArea.Properties)
      {
        nlohmann::json jsonProperty;
        jsonProperty["UUID"] = property.UUID;
        jsonProperty["FNR"] = property.FNR;
        jsonBaseArea["contains"]["Properties"].push_back(jsonProperty);
        Serialize(property, json, false, false);
      }
      for (const auto &building : baseArea.Buildings)
      {
        jsonBaseArea["contains"]["Buildings"].push_back(building.UUID);
        Serialize(building, json, false);
      }
      SerializeArea(baseArea, json, isTopObject, jsonBaseArea, "BaseArea");
    }

    /// Deserialize BaseArea.
    static void Deserialize(BaseArea &baseArea,
                            const nlohmann::json &json,
                            std::string areaID)
    {
      /// Get corresponding JSON object
      bool isBaseArea = json["Type"] == "BaseArea";
      nlohmann::json jsonBaseArea =
          isBaseArea ? json
                     : GetObjectByAttribute("area_id", std::move(areaID),
                                            json["BaseAreas"]);
      CheckType("BaseArea", jsonBaseArea);

      baseArea.PrimaryAreaID = jsonBaseArea["parent_id"];
      DeserializeArea(baseArea, jsonBaseArea);
      nlohmann::json jsonBuildings = jsonBaseArea["contains"]["Buildings"];
      baseArea.Buildings.resize(jsonBuildings.size());
      for (size_t i = 0; i < jsonBuildings.size(); ++i)
        Deserialize(baseArea.Buildings[i], json,
                    jsonBuildings[i].get<std::string>());
      nlohmann::json jsonProperties = jsonBaseArea["contains"]["Properties"];
      baseArea.Properties.resize(jsonProperties.size());
      for (size_t i = 0; i < jsonProperties.size(); ++i)
      {
        std::string propertyUUID = jsonProperties[i]["UUID"];
        for (auto &building : baseArea.Buildings)
          if (building.PropertyUUID == propertyUUID)
          {
            baseArea.Properties[i].Buildings.push_back(building);
            break;
          }
        Deserialize(baseArea.Properties[i], json, propertyUUID);
      }
    }

    /// Serialize PrimaryArea
    static void Serialize(const PrimaryArea &primaryArea,
                          nlohmann::json &json,
                          bool isTopObject = true)
    {
      nlohmann::json jsonPrimArea;
      jsonPrimArea["area_id"] = primaryArea.AreaID;
      jsonPrimArea["name"] = primaryArea.Name;
      jsonPrimArea["parent_id"] = primaryArea.DistrictAreaID;
      for (const auto &baseArea : primaryArea.BaseAreas)
      {
        jsonPrimArea["contains"].push_back(baseArea.AreaID);
        Serialize(baseArea, json, false);
      }
      SerializeArea(primaryArea, json, isTopObject, jsonPrimArea,
                    "PrimaryArea");
    }

    /// Deserialize PrimaryArea.
    static void Deserialize(PrimaryArea &primaryArea,
                            const nlohmann::json &json,
                            std::string areaID)
    {
      /// Get corresponding JSON object
      bool isPrimArea = json["Type"] == "PrimaryArea";
      nlohmann::json jsonPrimArea =
          isPrimArea ? json
                     : GetObjectByAttribute("area_id", std::move(areaID),
                                            json["PrimaryAreas"]);
      CheckType("PrimaryArea", jsonPrimArea);

      primaryArea.DistrictAreaID = jsonPrimArea["parent_id"];
      DeserializeArea(primaryArea, jsonPrimArea);
      primaryArea.Name = jsonPrimArea["name"];
      nlohmann::json jsonBaseAreas = jsonPrimArea["contains"];
      for (auto &jsonBaseArea : jsonBaseAreas)
      {
        BaseArea baseArea;
        std::string baseAreaID = jsonBaseArea.get<std::string>();
        Deserialize(baseArea, json, baseAreaID);
        primaryArea.BaseAreas.push_back(baseArea);
      }
    }

    /// Deserialize District.
    static void
    Deserialize(District &district, nlohmann::json &json, std::string areaID)
    {
      /// Get corresponding JSON object
      bool isDistrict = json["Type"] == "District";
      nlohmann::json jsonDistrict =
          isDistrict ? json
                     : GetObjectByAttribute("area_id", std::move(areaID),
                                            json["Districts"]);
      CheckType("District", jsonDistrict);

      DeserializeArea(district, jsonDistrict);
      district.Name = jsonDistrict["name"];
      nlohmann::json jsonPrimAreas = jsonDistrict["contains"];
      for (auto &jsonPrimArea : jsonPrimAreas)
      {
        PrimaryArea primaryArea;
        Deserialize(primaryArea, json, jsonPrimArea.get<std::string>());
        district.PrimaryAreas.push_back(primaryArea);
      }
    }

    /// Serialize District
    static void Serialize(const District &district,
                          nlohmann::json &json,
                          bool isTopObject = true)
    {
      nlohmann::json jsonDistrict;
      jsonDistrict["area_id"] = district.AreaID;
      jsonDistrict["name"] = district.Name;
      for (const auto &primArea : district.PrimaryAreas)
      {
        jsonDistrict["contains"].push_back(primArea.AreaID);
        Serialize(primArea, json, false);
      }
      SerializeArea(district, json, isTopObject, jsonDistrict, "District");
    }

  private:
    /// Serialize (part of) subdivision
    template <typename T>
    static void SerializeArea(const T &t,
                              nlohmann::json &json,
                              bool isTopObject,
                              nlohmann::json &jsonArea,
                              std::string typeName)
    {
      jsonArea["Type"] = typeName;
      SerializeFootprint(t.Footprint, jsonArea);
      if (!isTopObject)
        json[typeName == "Property" ? "Properties" : (typeName + "s")]
            .push_back(jsonArea);
      else
        for (nlohmann::json::iterator it = jsonArea.begin();
             it != jsonArea.end(); ++it)
          json[it.key()] = it.value();
    }

    /// Serialize a footprint.
    static void SerializeFootprint(const Polygon &footprint,
                                   nlohmann::json &json)
    {
      auto jsonFootprint = nlohmann::json::array();
      for (const auto &point : footprint.Vertices)
      {
        nlohmann::json vertex;
        vertex["x"] = point.x;
        vertex["y"] = point.y;
        jsonFootprint.push_back(vertex);
      }
      json["Footprint"] = jsonFootprint;
    }

    /// Deserialize (part of) District, PrimaryArea or BaseArea
    template <typename T>
    static void DeserializeArea(T &subdivision, const nlohmann::json &jsonArea)
    {
      subdivision.AreaID = jsonArea["area_id"];
      Polygon footprint;
      DeserializeFootprint(footprint, jsonArea, "Footprint");
      subdivision.Footprint = footprint;
    }

    /// Deserialize a footprint.
    static void DeserializeFootprint(Polygon &footprint,
                                     const nlohmann::json &json,
                                     const std::string &key = "footprint")
    {
      for (const auto &jsonVertex : json[key])
      {
        Point2D vertex;
        vertex.x = jsonVertex["x"];
        vertex.y = jsonVertex["y"];
        footprint.Vertices.push_back(vertex);
      }
    }

    static nlohmann::json getJsonRoadProps(
        const std::unordered_map<std::string, std::vector<std::string>>
            &properties)
    {
      auto jsonProps = nlohmann::json::object();
      for (const auto &prop : properties)
      {
        nlohmann::json j_vec(prop.second);
        jsonProps[prop.first] = j_vec;
      }
      return jsonProps;
    }
  };

} // namespace DTCC

#endif<|MERGE_RESOLUTION|>--- conflicted
+++ resolved
@@ -39,16 +39,6 @@
     {
       CheckType("Parameters", json);
       parameters.DataDirectory = ToString("DataDirectory", json);
-<<<<<<< HEAD
-      parameters.X0 = ToDouble("X0", json);
-      parameters.Y0 = ToDouble("Y0", json);
-      parameters.XMin = ToDouble("XMin", json);
-      parameters.YMin = ToDouble("YMin", json);
-      parameters.XMax = ToDouble("XMax", json);
-      parameters.YMax = ToDouble("YMax", json);
-      parameters.AutoDomain = ToBool("AutoDomain", json);
-      parameters.DomainMargin = ToDouble("DomainMargin",json);
-=======
       if (!HasKey("AutoDomain", json) || !ToBool("AutoDomain", json))
       {
         parameters.X0 = ToDouble("X0", json);
@@ -66,7 +56,6 @@
           parameters.DomainMargin = ToDouble("DomainMargin", json);
         }
       }
->>>>>>> 48e048c8
       parameters.DomainHeight = ToDouble("DomainHeight", json);
       parameters.ElevationModelResolution =
           ToDouble("ElevationModelResolution", json);
