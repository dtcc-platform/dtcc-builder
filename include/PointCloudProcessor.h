--- conflicted
+++ resolved
@@ -44,61 +44,35 @@
 
   }
 
-<<<<<<< HEAD
-  static PointCloud
-  ClassificationFilter(const PointCloud &pointCloud,
-                       const std::vector<int> &classifications)
-=======
   static PointCloud ClassificationFilter(const PointCloud &pointCloud, const std::vector<int> &classifications)
->>>>>>> 91170265
   {
     PointCloud outCloud;
     size_t pointCount = pointCloud.Points.size();
     bool has_color = (pointCount == pointCloud.Colors.size());
 
-<<<<<<< HEAD
-    if (pointCount != pointCloud.Classification.size())
-    {
-=======
     if (pointCount != pointCloud.Classification.size()) {
->>>>>>> 91170265
       throw std::runtime_error("Point cloud isn't classified");
     }
 
     for (size_t i = 0; i < pointCount; i++)
     {
-<<<<<<< HEAD
-      for (auto c : classifications)
-=======
       for(auto c : classifications)
->>>>>>> 91170265
       {
         if (pointCloud.Classification[i] == c)
         {
           outCloud.Points.push_back(pointCloud.Points[i]);
-<<<<<<< HEAD
-          if (has_color)
-=======
           if (has_color) 
->>>>>>> 91170265
           {
             outCloud.Colors.push_back(pointCloud.Colors[i]);
           }
           outCloud.Classification.push_back(pointCloud.Classification[i]);
           break;
         }
-<<<<<<< HEAD
-      }
-    }
-    return outCloud;
-  }
-=======
       } 
     }
     return outCloud;
   }
 
->>>>>>> 91170265
 };
 
 } // namespace DTCC
