// Copyright (C) 2020 Anders Logg, Dag Wästberg
// Licensed under the MIT License

#ifndef DTCC_LAS_H
#define DTCC_LAS_H

#include <fstream>
#include <iostream>
#include <liblas/liblas.hpp>
#include <string>

#include "Color.h"
#include "BoundingBox.h"
#include "Vector.h"
#include "PointCloud.h"

namespace DTCC
{

class LAS
{
public:
  // Read point cloud from LAS file. Note that points will be added
  // to the given point cloud, enabling reading data from several
  // LAS files into the same point cloud.
  static void Read(PointCloud &pointCloud, std::string fileName)
<<<<<<< HEAD
  { 
    std::cout << "LAS: "
              << "Reading point cloud from file " << fileName << std::endl;
=======
  {
    Info(str("LAS: ") + str("Reading point cloud from file ") + fileName);
>>>>>>> 568e9dbe
    std::vector<liblas::FilterPtr> filters;
    _Read(pointCloud,fileName,filters);
  }

  // Read point cloud from LAS file only if they are within the BoundingBox
  static void Read(PointCloud &pointCloud, std::string fileName, BoundingBox2D bbox )
  {
<<<<<<< HEAD
    std::cout << "LAS: Reading point cloud from file: " << fileName 
              << " bounded by " << str(bbox) << std::endl;
=======
    Info("LAS: Reading point cloud from file: " + fileName + " bounded by " + str(bbox));
>>>>>>> 568e9dbe

    liblas::Bounds<double> bounds;
    std::vector<liblas::FilterPtr> filters;
    filters.push_back(MakeBoundsFilter(bbox));
    _Read(pointCloud, fileName, filters);
  }

  // Read point cloud from LAS file only if they have the defined classification
  static void Read(PointCloud &pointCloud, std::string fileName, const std::vector<int> &classifications) 
  {
    std::vector<liblas::FilterPtr> filters;
    filters.push_back(MakeClassFilter(classifications));
    _Read(pointCloud, fileName, filters);
  }

  // Read point cloud from LAS file only if they have the defined classification and are within the BoundingBox
  static void Read(PointCloud &pointCloud, std::string fileName, const std::vector<int> &classifications,BoundingBox2D bbox) 
  {
<<<<<<< HEAD
    std::cout << "LAS: Reading point cloud from file: " << fileName 
              << " bounded by " << str(bbox) << std::endl;
=======
    Info("LAS: Reading point cloud from file: " + fileName + " bounded by " + str(bbox));
>>>>>>> 568e9dbe

    std::vector<liblas::FilterPtr> filters;
    filters.push_back(MakeClassFilter(classifications));
    filters.push_back(MakeBoundsFilter(bbox));

    _Read(pointCloud, fileName, filters);
  }

  static void Write(const PointCloud &pointCloud, std::string fileName) {
<<<<<<< HEAD
    std::cout << "LAS: Writing " << pointCloud.Points.size() << " points to "
              << fileName << std::endl;
    std::ofstream ofs;
    ofs.open(fileName, std::ios::out | std::ios::binary);

    liblas::Header header;
    liblas::Writer writer(ofs, header);
    if (pointCloud.Points.size() == pointCloud.Colors.size())
    {
      for (size_t i = 0;i<pointCloud.Points.size();i++) 
      {
        liblas::Point point(&header);
        point.SetCoordinates(pointCloud.Points[i].x, pointCloud.Points[i].y, pointCloud.Points[i].z);
        point.SetColor(liblas::Color(pointCloud.Colors[i].R * 65535, pointCloud.Colors[i].G * 65535, pointCloud.Colors[i].B * 65535 ))  ;
        writer.WritePoint(point);
      }
    } else 
    {
       for (auto const &p : pointCloud.Points) 
       {
         liblas::Point point(&header);
         point.SetCoordinates(p.x,p.y,p.z);
         writer.WritePoint(point);
       }
    }

  }


private:

  static liblas::FilterPtr MakeClassFilter(const std::vector<int> &classifications)
  {
    std::vector<liblas::Classification> classes;
    for (int c: classifications ) 
    {
      classes.push_back(liblas::Classification(c));
    }
    liblas::FilterPtr class_filter = liblas::FilterPtr(new liblas::ClassificationFilter(classes));
    class_filter->SetType(liblas::FilterI::eInclusion);

=======
    Info("LAS: Writing " + str(pointCloud.Points.size()) + " points to " + fileName);

    std::ofstream ofs;
    ofs.open(fileName, std::ios::out | std::ios::binary);

    liblas::Header header;
    liblas::Writer writer(ofs, header);
    if (pointCloud.Points.size() == pointCloud.Colors.size())
    {
      for (size_t i = 0;i<pointCloud.Points.size();i++) 
      {
        liblas::Point point(&header);
        point.SetCoordinates(pointCloud.Points[i].x, pointCloud.Points[i].y, pointCloud.Points[i].z);
        point.SetColor(liblas::Color(pointCloud.Colors[i].R * 65535, pointCloud.Colors[i].G * 65535, pointCloud.Colors[i].B * 65535 ))  ;
        writer.WritePoint(point);
      }
    } else 
    {
       for (auto const &p : pointCloud.Points) 
       {
         liblas::Point point(&header);
         point.SetCoordinates(p.x,p.y,p.z);
         writer.WritePoint(point);
       }
    }

  }


private:

  static liblas::FilterPtr MakeClassFilter(const std::vector<int> &classifications)
  {
    std::vector<liblas::Classification> classes;
    for (int c: classifications ) 
    {
      classes.push_back(liblas::Classification(c));
    }
    liblas::FilterPtr class_filter = liblas::FilterPtr(new liblas::ClassificationFilter(classes));
    class_filter->SetType(liblas::FilterI::eInclusion);

>>>>>>> 568e9dbe
    return class_filter;
  }

  static liblas::FilterPtr MakeBoundsFilter(BoundingBox2D bbox)
  {
    liblas::Bounds<double> bounds;
    bounds = liblas::Bounds<double>(bbox.P.x,bbox.P.y,bbox.Q.x,bbox.Q.y);
    liblas::FilterPtr bounds_filter = liblas::FilterPtr(new liblas::BoundsFilter(bounds));
    bounds_filter->SetType(liblas::FilterI::eInclusion);

    return bounds_filter;
  }

  static void _Read(PointCloud &pointCloud, std::string fileName,std::vector<liblas::FilterPtr> filters) 
  {
    // Open file
    std::ifstream f;
    f.open(fileName, std::ios::in | std::ios::binary);
    

    // Create reader
    liblas::ReaderFactory factory;
    liblas::Reader reader = factory.CreateWithStream(f);

    if (filters.size() > 0) {
      reader.SetFilters(filters);
    }
    // Read header
    liblas::Header const &header = reader.GetHeader();
    const bool isCompressed = header.Compressed();
    const std::string signature = header.GetFileSignature();
    const size_t numPoints = header.GetPointRecordsCount();
    size_t readPoints = 0;
    if (isCompressed)
      Info("LAS: Compressed");
    else
<<<<<<< HEAD
      std::cout << "LAS: Uncompressed" << std::endl;
    std::cout << "LAS: " << signature << std::endl;
    std::cout << "LAS: contains " << numPoints << " points" << std::endl;
=======
      Info("LAS: Uncompressed");
    Info("LAS: " + signature);
    Info("LAS: contains " + str(numPoints) + " points");
>>>>>>> 568e9dbe

    // Iterate over points
    while (reader.ReadNextPoint())
    {
      // Get point
      liblas::Point const &_p = reader.GetPoint();
      const Vector3D p(_p.GetX(), _p.GetY(), _p.GetZ());
      
      liblas::Color const& color = _p.GetColor();
      // colors seem to be 16-bit in las spec.
      const Color c(color.GetRed()/65535.0,color.GetGreen()/65535.0,color.GetBlue()/65535.0);

      // Update bounding box dimensions
      if (pointCloud.Points.size() == 0)
      {
        pointCloud.BoundingBox.P.x = p.x;
        pointCloud.BoundingBox.P.y = p.y;
        pointCloud.BoundingBox.Q.x = p.x;
        pointCloud.BoundingBox.Q.y = p.y;
      }
      else
      {
        pointCloud.BoundingBox.P.x = std::min(p.x, pointCloud.BoundingBox.P.x);
        pointCloud.BoundingBox.P.y = std::min(p.y, pointCloud.BoundingBox.P.y);
        pointCloud.BoundingBox.Q.x = std::max(p.x, pointCloud.BoundingBox.Q.x);
        pointCloud.BoundingBox.Q.y = std::max(p.y, pointCloud.BoundingBox.Q.y);
      }

      // Add point to point cloud
      pointCloud.Points.push_back(p);
      pointCloud.Colors.push_back(c);
      readPoints++;
    }
<<<<<<< HEAD
    std::cout << "LAS: read " << readPoints << " points" << std::endl;

=======
    Info("LAS: read " + str(readPoints) + " points");
>>>>>>> 568e9dbe
  }

};

} // namespace DTCC

#endif<|MERGE_RESOLUTION|>--- conflicted
+++ resolved
@@ -24,14 +24,8 @@
   // to the given point cloud, enabling reading data from several
   // LAS files into the same point cloud.
   static void Read(PointCloud &pointCloud, std::string fileName)
-<<<<<<< HEAD
-  { 
-    std::cout << "LAS: "
-              << "Reading point cloud from file " << fileName << std::endl;
-=======
   {
     Info(str("LAS: ") + str("Reading point cloud from file ") + fileName);
->>>>>>> 568e9dbe
     std::vector<liblas::FilterPtr> filters;
     _Read(pointCloud,fileName,filters);
   }
@@ -39,12 +33,7 @@
   // Read point cloud from LAS file only if they are within the BoundingBox
   static void Read(PointCloud &pointCloud, std::string fileName, BoundingBox2D bbox )
   {
-<<<<<<< HEAD
-    std::cout << "LAS: Reading point cloud from file: " << fileName 
-              << " bounded by " << str(bbox) << std::endl;
-=======
     Info("LAS: Reading point cloud from file: " + fileName + " bounded by " + str(bbox));
->>>>>>> 568e9dbe
 
     liblas::Bounds<double> bounds;
     std::vector<liblas::FilterPtr> filters;
@@ -63,64 +52,13 @@
   // Read point cloud from LAS file only if they have the defined classification and are within the BoundingBox
   static void Read(PointCloud &pointCloud, std::string fileName, const std::vector<int> &classifications,BoundingBox2D bbox) 
   {
-<<<<<<< HEAD
-    std::cout << "LAS: Reading point cloud from file: " << fileName 
-              << " bounded by " << str(bbox) << std::endl;
-=======
+
     Info("LAS: Reading point cloud from file: " + fileName + " bounded by " + str(bbox));
->>>>>>> 568e9dbe
-
-    std::vector<liblas::FilterPtr> filters;
-    filters.push_back(MakeClassFilter(classifications));
     filters.push_back(MakeBoundsFilter(bbox));
-
     _Read(pointCloud, fileName, filters);
   }
 
   static void Write(const PointCloud &pointCloud, std::string fileName) {
-<<<<<<< HEAD
-    std::cout << "LAS: Writing " << pointCloud.Points.size() << " points to "
-              << fileName << std::endl;
-    std::ofstream ofs;
-    ofs.open(fileName, std::ios::out | std::ios::binary);
-
-    liblas::Header header;
-    liblas::Writer writer(ofs, header);
-    if (pointCloud.Points.size() == pointCloud.Colors.size())
-    {
-      for (size_t i = 0;i<pointCloud.Points.size();i++) 
-      {
-        liblas::Point point(&header);
-        point.SetCoordinates(pointCloud.Points[i].x, pointCloud.Points[i].y, pointCloud.Points[i].z);
-        point.SetColor(liblas::Color(pointCloud.Colors[i].R * 65535, pointCloud.Colors[i].G * 65535, pointCloud.Colors[i].B * 65535 ))  ;
-        writer.WritePoint(point);
-      }
-    } else 
-    {
-       for (auto const &p : pointCloud.Points) 
-       {
-         liblas::Point point(&header);
-         point.SetCoordinates(p.x,p.y,p.z);
-         writer.WritePoint(point);
-       }
-    }
-
-  }
-
-
-private:
-
-  static liblas::FilterPtr MakeClassFilter(const std::vector<int> &classifications)
-  {
-    std::vector<liblas::Classification> classes;
-    for (int c: classifications ) 
-    {
-      classes.push_back(liblas::Classification(c));
-    }
-    liblas::FilterPtr class_filter = liblas::FilterPtr(new liblas::ClassificationFilter(classes));
-    class_filter->SetType(liblas::FilterI::eInclusion);
-
-=======
     Info("LAS: Writing " + str(pointCloud.Points.size()) + " points to " + fileName);
 
     std::ofstream ofs;
@@ -162,7 +100,6 @@
     liblas::FilterPtr class_filter = liblas::FilterPtr(new liblas::ClassificationFilter(classes));
     class_filter->SetType(liblas::FilterI::eInclusion);
 
->>>>>>> 568e9dbe
     return class_filter;
   }
 
@@ -199,15 +136,9 @@
     if (isCompressed)
       Info("LAS: Compressed");
     else
-<<<<<<< HEAD
-      std::cout << "LAS: Uncompressed" << std::endl;
-    std::cout << "LAS: " << signature << std::endl;
-    std::cout << "LAS: contains " << numPoints << " points" << std::endl;
-=======
       Info("LAS: Uncompressed");
     Info("LAS: " + signature);
     Info("LAS: contains " + str(numPoints) + " points");
->>>>>>> 568e9dbe
 
     // Iterate over points
     while (reader.ReadNextPoint())
@@ -241,16 +172,5 @@
       pointCloud.Colors.push_back(c);
       readPoints++;
     }
-<<<<<<< HEAD
-    std::cout << "LAS: read " << readPoints << " points" << std::endl;
-
-=======
-    Info("LAS: read " + str(readPoints) + " points");
->>>>>>> 568e9dbe
-  }
-
-};
-
-} // namespace DTCC
 
 #endif