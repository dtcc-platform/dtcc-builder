--- conflicted
+++ resolved
@@ -151,11 +151,7 @@
       const Vector3D p(_p.GetX(), _p.GetY(), _p.GetZ());
       
       liblas::Color const& color = _p.GetColor();
-<<<<<<< HEAD
-      liblas::Classification const &cls = _p.GetClassification();
-=======
       liblas::Classification const& cls = _p.GetClassification();
->>>>>>> 91170265
 
       // colors seem to be 16-bit in las spec.
       const Color c(color.GetRed()/65535.0,color.GetGreen()/65535.0,color.GetBlue()/65535.0);
