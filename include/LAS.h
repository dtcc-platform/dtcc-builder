// Copyright (C) 2020 Anders Logg
// Licensed under the MIT License

#ifndef DTCC_LAS_H
#define DTCC_LAS_H

#include <fstream>
#include <iostream>
#include <liblas/liblas.hpp>
#include <string>

<<<<<<< HEAD
#include "Color.h"
=======
#include "BoundingBox.h"
>>>>>>> 4d5ac3e7
#include "Vector.h"
#include "PointCloud.h"

namespace DTCC
{

class LAS
{
public:
  // Read point cloud from LAS file. Note that points will be added
  // to the given point cloud, enabling reading data from several
  // LAS files into the same point cloud.
  static void Read(PointCloud &pointCloud, std::string fileName)
  { 
    std::cout << "LAS: "
              << "Reading point cloud from file " << fileName << std::endl;
    std::vector<liblas::FilterPtr> filters;
    _Read(pointCloud,fileName,filters);
  }

  // Read point cloud from LAS file only if they are within the BoundingBox
  static void Read(PointCloud &pointCloud, std::string fileName, BoundingBox2D bbox )
  {
    std::cout << "LAS: Reading point cloud from file: " << fileName 
              << " bounded by " << str(bbox) << std::endl;

    liblas::Bounds<double> bounds;
    std::vector<liblas::FilterPtr> filters;
    filters.push_back(MakeBoundsFilter(bbox));
    _Read(pointCloud, fileName, filters);
  }

  // Read point cloud from LAS file only if they have the defined classification
  static void Read(PointCloud &pointCloud, std::string fileName, const std::vector<int> &classifications) 
  {
    std::vector<liblas::FilterPtr> filters;
    filters.push_back(MakeClassFilter(classifications));
    _Read(pointCloud, fileName, filters);
  }

  // Read point cloud from LAS file only if they have the defined classification and are within the BoundingBox
  static void Read(PointCloud &pointCloud, std::string fileName, const std::vector<int> &classifications,BoundingBox2D bbox) 
  {
    std::cout << "LAS: Reading point cloud from file: " << fileName 
              << " bounded by " << str(bbox) << std::endl;

    std::vector<liblas::FilterPtr> filters;
    filters.push_back(MakeClassFilter(classifications));
    filters.push_back(MakeBoundsFilter(bbox));

    _Read(pointCloud, fileName, filters);
  }



private:

  static liblas::FilterPtr MakeClassFilter(const std::vector<int> &classifications)
  {
    std::vector<liblas::Classification> classes;
    for (int c: classifications ) 
    {
      classes.push_back(liblas::Classification(c));
    }
    liblas::FilterPtr class_filter = liblas::FilterPtr(new liblas::ClassificationFilter(classes));
    class_filter->SetType(liblas::FilterI::eInclusion);

    return class_filter;
  }

  static liblas::FilterPtr MakeBoundsFilter(BoundingBox2D bbox)
  {
    liblas::Bounds<double> bounds;
    bounds = liblas::Bounds<double>(bbox.P.x,bbox.P.y,bbox.Q.x,bbox.Q.y);
    liblas::FilterPtr bounds_filter = liblas::FilterPtr(new liblas::BoundsFilter(bounds));
    bounds_filter->SetType(liblas::FilterI::eInclusion);

    return bounds_filter;
  }

  static void _Read(PointCloud &pointCloud, std::string fileName,std::vector<liblas::FilterPtr> filters) 
  {
    // Open file
    std::ifstream f;
    f.open(fileName, std::ios::in | std::ios::binary);
    

    // Create reader
    liblas::ReaderFactory factory;
    liblas::Reader reader = factory.CreateWithStream(f);

    if (filters.size() > 0) {
      reader.SetFilters(filters);
    }
    // Read header
    liblas::Header const &header = reader.GetHeader();
    const bool isCompressed = header.Compressed();
    const std::string signature = header.GetFileSignature();
    const size_t numPoints = header.GetPointRecordsCount();
    size_t readPoints = 0;
    if (isCompressed)
      std::cout << "LAS: Compressed" << std::endl;
    else
      std::cout << "LAS: Uncompressed" << std::endl;
    std::cout << "LAS: " << signature << std::endl;
    std::cout << "LAS: contains " << numPoints << " points" << std::endl;

    // Iterate over points
    while (reader.ReadNextPoint())
    {
      // Get point
      liblas::Point const &_p = reader.GetPoint();
      const Vector3D p(_p.GetX(), _p.GetY(), _p.GetZ());
      
      liblas::Color const& color = _p.GetColor();
      // colors seem to be 16-bit in las spec.
      const Color c(color.GetRed()/65535.0,color.GetGreen()/65535.0,color.GetBlue()/65535.0);

      // Update bounding box dimensions
      if (pointCloud.Points.size() == 0)
      {
        pointCloud.BoundingBox.P.x = p.x;
        pointCloud.BoundingBox.P.y = p.y;
        pointCloud.BoundingBox.Q.x = p.x;
        pointCloud.BoundingBox.Q.y = p.y;
      }
      else
      {
        pointCloud.BoundingBox.P.x = std::min(p.x, pointCloud.BoundingBox.P.x);
        pointCloud.BoundingBox.P.y = std::min(p.y, pointCloud.BoundingBox.P.y);
        pointCloud.BoundingBox.Q.x = std::max(p.x, pointCloud.BoundingBox.Q.x);
        pointCloud.BoundingBox.Q.y = std::max(p.y, pointCloud.BoundingBox.Q.y);
      }

      // Add point to point cloud
      pointCloud.Points.push_back(p);
<<<<<<< HEAD
      pointCloud.Colors.push_back(c);
=======
      readPoints++;
>>>>>>> 4d5ac3e7
    }
    std::cout << "LAS: read " << readPoints << " points" << std::endl;

  }

};

} // namespace DTCC

#endif<|MERGE_RESOLUTION|>--- conflicted
+++ resolved
@@ -9,11 +9,8 @@
 #include <liblas/liblas.hpp>
 #include <string>
 
-<<<<<<< HEAD
 #include "Color.h"
-=======
 #include "BoundingBox.h"
->>>>>>> 4d5ac3e7
 #include "Vector.h"
 #include "PointCloud.h"
 
@@ -150,11 +147,8 @@
 
       // Add point to point cloud
       pointCloud.Points.push_back(p);
-<<<<<<< HEAD
       pointCloud.Colors.push_back(c);
-=======
       readPoints++;
->>>>>>> 4d5ac3e7
     }
     std::cout << "LAS: read " << readPoints << " points" << std::endl;
 
