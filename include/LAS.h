// Copyright (C) 2020 Anders Logg, Dag Wästberg
// Licensed under the MIT License

#ifndef DTCC_LAS_H
#define DTCC_LAS_H

#include <fstream>
#include <iostream>
#include <liblas/liblas.hpp>
#include <string>

<<<<<<< HEAD
=======
#include "Color.h"
>>>>>>> 4188da3b
#include "BoundingBox.h"
#include "Vector.h"
#include "PointCloud.h"

namespace DTCC
{

class LAS
{
public:
  // Read point cloud from LAS file. Note that points will be added
  // to the given point cloud, enabling reading data from several
  // LAS files into the same point cloud.
  static void Read(PointCloud &pointCloud, std::string fileName)
  { 
    std::cout << "LAS: "
              << "Reading point cloud from file " << fileName << std::endl;
    std::vector<liblas::FilterPtr> filters;
    _Read(pointCloud,fileName,filters);
  }

  // Read point cloud from LAS file only if they are within the BoundingBox
  static void Read(PointCloud &pointCloud, std::string fileName, BoundingBox2D bbox )
  {
    std::cout << "LAS: Reading point cloud from file: " << fileName 
              << " bounded by " << str(bbox) << std::endl;

    liblas::Bounds<double> bounds;
    std::vector<liblas::FilterPtr> filters;
    filters.push_back(MakeBoundsFilter(bbox));
    _Read(pointCloud, fileName, filters);
  }

  // Read point cloud from LAS file only if they have the defined classification
  static void Read(PointCloud &pointCloud, std::string fileName, const std::vector<int> &classifications) 
  {
    std::vector<liblas::FilterPtr> filters;
    filters.push_back(MakeClassFilter(classifications));
    _Read(pointCloud, fileName, filters);
  }

  // Read point cloud from LAS file only if they have the defined classification and are within the BoundingBox
  static void Read(PointCloud &pointCloud, std::string fileName, const std::vector<int> &classifications,BoundingBox2D bbox) 
  {
    std::cout << "LAS: Reading point cloud from file: " << fileName 
              << " bounded by " << str(bbox) << std::endl;

    std::vector<liblas::FilterPtr> filters;
    filters.push_back(MakeClassFilter(classifications));
    filters.push_back(MakeBoundsFilter(bbox));

    _Read(pointCloud, fileName, filters);
  }



private:

  static liblas::FilterPtr MakeClassFilter(const std::vector<int> &classifications)
  {
    std::vector<liblas::Classification> classes;
    for (int c: classifications ) 
    {
      classes.push_back(liblas::Classification(c));
    }
    liblas::FilterPtr class_filter = liblas::FilterPtr(new liblas::ClassificationFilter(classes));
    class_filter->SetType(liblas::FilterI::eInclusion);

    return class_filter;
  }

  static liblas::FilterPtr MakeBoundsFilter(BoundingBox2D bbox)
  {
    liblas::Bounds<double> bounds;
    bounds = liblas::Bounds<double>(bbox.P.x,bbox.P.y,bbox.Q.x,bbox.Q.y);
    liblas::FilterPtr bounds_filter = liblas::FilterPtr(new liblas::BoundsFilter(bounds));
    bounds_filter->SetType(liblas::FilterI::eInclusion);

    return bounds_filter;
  }

  static void _Read(PointCloud &pointCloud, std::string fileName,std::vector<liblas::FilterPtr> filters) 
  {
    // Open file
    std::ifstream f;
    f.open(fileName, std::ios::in | std::ios::binary);
    

    // Create reader
    liblas::ReaderFactory factory;
    liblas::Reader reader = factory.CreateWithStream(f);

    if (filters.size() > 0) {
      reader.SetFilters(filters);
    }
    // Read header
    liblas::Header const &header = reader.GetHeader();
    const bool isCompressed = header.Compressed();
    const std::string signature = header.GetFileSignature();
    const size_t numPoints = header.GetPointRecordsCount();
    size_t readPoints = 0;
    if (isCompressed)
      std::cout << "LAS: Compressed" << std::endl;
    else
      std::cout << "LAS: Uncompressed" << std::endl;
    std::cout << "LAS: " << signature << std::endl;
    std::cout << "LAS: contains " << numPoints << " points" << std::endl;

    // Iterate over points
    while (reader.ReadNextPoint())
    {
      // Get point
      liblas::Point const &_p = reader.GetPoint();
      const Vector3D p(_p.GetX(), _p.GetY(), _p.GetZ());
      
      liblas::Color const& color = _p.GetColor();
      // colors seem to be 16-bit in las spec.
      const Color c(color.GetRed()/65535.0,color.GetGreen()/65535.0,color.GetBlue()/65535.0);

      // Update bounding box dimensions
      if (pointCloud.Points.size() == 0)
      {
        pointCloud.BoundingBox.P.x = p.x;
        pointCloud.BoundingBox.P.y = p.y;
        pointCloud.BoundingBox.Q.x = p.x;
        pointCloud.BoundingBox.Q.y = p.y;
      }
      else
      {
        pointCloud.BoundingBox.P.x = std::min(p.x, pointCloud.BoundingBox.P.x);
        pointCloud.BoundingBox.P.y = std::min(p.y, pointCloud.BoundingBox.P.y);
        pointCloud.BoundingBox.Q.x = std::max(p.x, pointCloud.BoundingBox.Q.x);
        pointCloud.BoundingBox.Q.y = std::max(p.y, pointCloud.BoundingBox.Q.y);
      }

      // Add point to point cloud
      pointCloud.Points.push_back(p);
<<<<<<< HEAD
=======
      pointCloud.Colors.push_back(c);
>>>>>>> 4188da3b
      readPoints++;
    }
    std::cout << "LAS: read " << readPoints << " points" << std::endl;

  }

};

} // namespace DTCC

#endif<|MERGE_RESOLUTION|>--- conflicted
+++ resolved
@@ -9,10 +9,7 @@
 #include <liblas/liblas.hpp>
 #include <string>
 
-<<<<<<< HEAD
-=======
 #include "Color.h"
->>>>>>> 4188da3b
 #include "BoundingBox.h"
 #include "Vector.h"
 #include "PointCloud.h"
@@ -150,10 +147,7 @@
 
       // Add point to point cloud
       pointCloud.Points.push_back(p);
-<<<<<<< HEAD
-=======
       pointCloud.Colors.push_back(c);
->>>>>>> 4188da3b
       readPoints++;
     }
     std::cout << "LAS: read " << readPoints << " points" << std::endl;
