--- conflicted
+++ resolved
@@ -111,12 +111,7 @@
           "Y{0,Min,Max} values in Parameters.json");
   pointCloud.SetOrigin(O);
   pointCloud.BuildHasClassifications();
-<<<<<<< HEAD
-  loading_timer.Stop();
-  Info(pointCloud);
-=======
   info(pointCloud);
->>>>>>> 07930afd
 
   // Remove outliers from point cloud
   PointCloudProcessor::RemoveOutliers(pointCloud, p["OutlierMargin"]);
