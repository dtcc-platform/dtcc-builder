--- conflicted
+++ resolved
@@ -1,11 +1,8 @@
-<<<<<<< HEAD
-=======
 // vc-sandbox
 // Just a sandbox code for users to experiment with different API calls for
 // VCCore Vasilis Naserentin 2019
 // Licensed under the MIT License
 
->>>>>>> 568e9dbe
 #include "CSV.h"
 #include "JSON.h"
 #include "CityJSON.h"
