--- conflicted
+++ resolved
@@ -1,9 +1,5 @@
 #!/usr/bin/env bash
 docker start dtcc
-<<<<<<< HEAD
-docker exec --user "$(id -u):$(id -g)" -it dtcc bash # breaks user permissions on Mac
-docker attach dtcc
-=======
 if [[ $OSTYPE -eq "linux-gnu" ]]
 then
 echo "Linux detected..."
@@ -11,5 +7,4 @@
 else
 echo "Non-linux (propably MacOS) detected..."
 docker attach dtcc
-fi
->>>>>>> 368e8344
+fi