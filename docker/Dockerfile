--- conflicted
+++ resolved
@@ -1,90 +1,3 @@
-<<<<<<< HEAD
-# This file builds the Docker image for the Digital Twin Cities Platform
-
-# Use Phusion base image (minimal Docker-friendly Ubuntu)
-FROM phusion/baseimage:0.11
-
-# Set some variables
-ENV USER dtcc
-ENV HOME /home/$USER
-ENV DIR core
-
-# Avoid stall during installation of tzdata
-#ENV TZ=Europe/Stockholm
-#RUN ln -snf /usr/share/zoneinfo/$TZ /etc/localtime && echo $TZ > /etc/timezone
-
-# Update and upgrade
-RUN apt-get update && apt-get upgrade -y
-
-# Install basic dependencies
-RUN apt-get -y install locales sudo
-
-# Install libraries used by DTCCore
-RUN apt-get update && apt-get install -y \
-    nlohmann-json-dev \
-    libshp-dev \
-#    liblas-dev \   #need to build from source to support LASZip
-#    liblas-c-dev \
-    libpugixml-dev \
-    libproj-dev \
-    libtriangle-dev \
-    libnetcdf-c++4-dev \
-    clang-format \
-    clang-tidy \
-    doxygen graphviz\
-    libgeotiff-dev\
-    automake\
-    colordiff
-
-# Install FEniCS
-RUN add-apt-repository ppa:fenics-packages/fenics
-RUN apt-get update && apt-get install -y fenics
-
-# Install GDAL
-RUN add-apt-repository ppa:ubuntugis/ppa
-RUN apt-get update && apt-get install -y gdal-bin libgdal-dev
-
-# Install git with lfs support, dos2unix, nano simple editor, rsync and wget
-RUN apt-get update && apt-get install -y git git-lfs dos2unix nano rsync wget
-
-# Get and compile LASZip
-RUN git clone -n https://github.com/LASzip/LASzip.git
-RUN cd LASzip && git checkout 585a940c8d80f039fd1294ecd1411440938d7241 && ./autogen.sh && ./configure && make all -j 4 && make install
-RUN mkdir /usr/local/include/laszip/ && mv /usr/local/include/las*.hpp /usr/local/include/laszip/
-
-# Get and compile libLAS with LASZip suppport
-
-#RUN git clone git://github.com/libLAS/libLAS.git && cd libLAS && mkdir build && cd build && cmake .. -DWITH_LASZIP=TRUE && make all -j 4 && make install
-#RUN ln -s /usr/local/lib/liblas.so.3 /usr/lib && ln -s /usr/local/lib/liblaszip.so.4 /usr/lib
-#Temp fix since make install has broken since 5/5/2020
-RUN git clone git://github.com/libLAS/libLAS.git && cd libLAS && mkdir build && cd build && cmake .. -DWITH_LASZIP=TRUE && make all -j 4 && cp ./bin/Release/liblas.so* /usr/lib/ && cp ../include/* /usr/local/include/ -r
-
-# Get and compile VTK 7.1
-
-RUN wget https://www.vtk.org/files/release/7.1/VTK-7.1.1.tar.gz && tar xvzf VTK-7.1.1.tar.gz && cd VTK-7.1.1/ && mkdir build && cd build && cmake -DVTK_Group_Rendering=OFF -DVTK_BUILD_ALL_MODULES_FOR_TESTS:BOOL=OFF -DVTK_Group_StandAlone=OFF -DModule_vtkCommonCore:BOOL=ON .. && make all -j 4 && make install
-
-# Get and compile assimp latest (27th May 2020)
-
-RUN git clone https://github.com/assimp/assimp && cd assimp && git checkout 1427e67b54906419e9f83cc8625e2207fbb0fcd5 && mkdir build && cd build && cmake .. && make all -j 4 && make install && ln -s /assimp/build/bin/libassimp.so.5 /usr/lib/x86_64-linux-gnu/
-
-# Add user and change to user
-RUN useradd -m $USER -G sudo && \
-    echo "$USER:$USER" | chpasswd && \
-    echo "$USER ALL=(ALL) NOPASSWD: ALL" >> /etc/sudoers
-USER $USER
-
-# Create shared volume
-VOLUME $HOME/$DIR
-WORKDIR $HOME/$DIR
-
-# Generate welcome message printed at login
-COPY Welcome $HOME/.welcome
-RUN echo "cat $HOME/.welcome" >> $HOME/.bashrc
-
-# Start bash login shell
-ENTRYPOINT ["/bin/bash", "-l", "-c"]
-CMD ["/bin/bash", "-i"]
-=======
 # This file builds the Docker image for the Digital Twin Cities Platform
 
 # Use Phusion base image (minimal Docker-friendly Ubuntu)
@@ -170,5 +83,4 @@
 
 # Start bash login shell
 ENTRYPOINT ["/bin/bash", "-l", "-c"]
-CMD ["/bin/bash", "-i"]
->>>>>>> 8ecf24d6
+CMD ["/bin/bash", "-i"]