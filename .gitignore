/bin/
/build/
<<<<<<< HEAD
/data/* 
!/data/dtcc-*
=======
/data/*
!/data/dtcc-* 
>>>>>>> fba77ae0
!/data/testCase/
!/data/sampleCityJSON/

.idea/
.vscode/
cmake-build-debug/<|MERGE_RESOLUTION|>--- conflicted
+++ resolved
@@ -1,12 +1,7 @@
 /bin/
 /build/
-<<<<<<< HEAD
-/data/* 
+/data/*
 !/data/dtcc-*
-=======
-/data/*
-!/data/dtcc-* 
->>>>>>> fba77ae0
 !/data/testCase/
 !/data/sampleCityJSON/
 
