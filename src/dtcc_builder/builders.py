# Copyright (C) 2022 Dag Wästberg
# Licensed under the MIT License
#
# Modified by Anders Logg 2023
#
# This module provides the main methods of DTCC Builder.

import numpy as np
import rasterio
import dtcc_wrangler
from pathlib import Path
from typing import Tuple, List

import dtcc_model as model
import dtcc_io as io
from .logging import info, warning, error
from . import _dtcc_builder
from . import city_methods
from . import model as builder_model
from . import parameters as builder_parameters


def calculate_bounds(
    buildings_path, pointcloud_path, parameters: dict = None
) -> Tuple[Tuple[float, float], model.Bounds]:
<<<<<<< HEAD
    "Calculate bounds from footprint and point cloud"
=======
    """
    Compute the domain bounds based on building footprints and pointcloud data.

    Parameters
    ----------
    `buildings_path` : str
        Path to the building footprints file.
    `pointcloud_path` : str
        Path to the point cloud data.
    `parameters` : dict, optional
        A dictionary of parameters for the computation, by default None.

    Returns
    -------
    `origin` : Tuple[float, float]
        Tuple containing the origin coordinates.
    `bounds` : dtcc_model.Bounds
    Tuple[Tuple[float, float], dtcc_model.Bounds]
        The computed domain bounds.

    """

    info("Computing domain bounds...")
>>>>>>> d9648b9d

    # Get parameters
    p = parameters or builder_parameters.default()

    # Compute domain bounds automatically or from parameters
    if p["auto_domain"]:
        info("Calculating domain bounds automatically...")
        city_bounds = io.city.building_bounds(buildings_path, p["domain_margin"])
        info(f"Footprint bounds: {city_bounds}")
        pointcloud_bounds = io.pointcloud.calc_las_bounds(pointcloud_path)
        info(f"Point cloud bounds: {pointcloud_bounds}")
        city_bounds.intersect(pointcloud_bounds)
        info(f"Intersected bounds: {city_bounds}")
        bounds = city_bounds.tuple
        origin = bounds[:2]
        p["x0"] = origin[0]
        p["y0"] = origin[1]
        p["x_min"] = 0.0
        p["y_min"] = 0.0
        p["x_max"] = bounds[2] - bounds[0]
        p["y_max"] = bounds[3] - bounds[1]
    else:
        info("Calculating domain bounds from parameters...")
        origin = (p["x0"], p["y0"])
        bounds = (
            p["x0"] + p["x_min"],
            p["y0"] + p["y_min"],
            p["x0"] + p["x_max"],
            p["y0"] + p["y_max"],
        )

    # Set bounds
    bounds = model.Bounds(
        xmin=bounds[0],
        ymin=bounds[1],
        xmax=bounds[2],
        ymax=bounds[3],
    )

    return origin, bounds


def build_city(
    city: model.City,
    point_cloud: model.PointCloud,
    bounds: model.Bounds,
    parameters: dict = None,
) -> model.City:
    """
    Build a city model from building footprints and point cloud data.

    Parameters
    ----------
    `city` : dtcc_model.City
        The city model to be built.
    `point_cloud` : dtcc_model.PointCloud
        The point cloud data associated with the city.
    `bounds` : dtcc_model.Bounds
        The bounds of the city domain.
    `parameters` : dict, optional
        A dictionary of parameters for the computation, by default None.

    Returns
    -------
    dtcc_model.City
        The constructed city model.

    Developer notes
    --------------
    Consider introducing a new class named Footprints
    so that a city can be built from footprints and point cloud data.
    It is somewhat strange that the input to this function is a city.
    """

    info("Building city...")

    # Get parameters
    p = parameters or builder_parameters.default()

    # Remove outliers from point cloud
    point_cloud = point_cloud.remove_global_outliers(p["outlier_margin"])
    # FIXME: Don't modify incoming data (city)

    # FIXME: Why are we not calling clean_city?
    # Should be callled with min_vertex_distance/2.

    # Build elevation model
    city = city.terrain_from_pointcloud(
        point_cloud,
        p["elevation_model_resolution"],
        p["elevation_model_window_size"],
        ground_only=True,
    )
    city = city.simplify_buildings(p["min_building_distance"] / 2)

    # Compute building points
    city = city_methods.compute_building_points(
        city,
        point_cloud,
        p["ground_margin"],
        p["outlier_margin"],
        p["statistical_outlier_remover"],
        p["roof_outlier_neighbors"],
        p["roof_outlier_margin"],
        p["ransac_outlier_remover"],
        p["ransac_outlier_margin"],
        p["ransac_iterations"],
    )

    # Compute building heights
    city = city_methods.compute_building_heights(
        city, p["min_building_height"], p["roof_percentile"]
    )

    return city


def build_mesh(
    city: model.City, parameters: dict = None
) -> Tuple[model.Mesh, List[model.Mesh]]:
    """
    Build mesh for city.

    This function builds a mesh for the city, returning two different
    meshes: one for the ground and one for the buildings.

    Parameters
    ----------
    `city` : dtcc_model.City
        The city model for which to generate meshes.
    `parameters` : dict, optional
        A dictionary of parameters for the computation, by default None.

    Returns
    -------
    `dtcc_ground_mesh` : dtcc_model.Mesh
        The ground mesh
    `dtcc_building_mesh` : dtcc_model.Mesh
        Mesh of all the buildings

    """
    info("Building meshes for city...")

    # Get parameters
    p = parameters or builder_parameters.default()

    simple_city = city.merge_buildings(
        p["min_building_distance"]
    ).remove_small_buildings(p["min_building_size"])

    # Convert to builder model
    simple_builder_city = builder_model.create_builder_city(simple_city)
    builder_dem = builder_model.raster_to_builder_gridfield(city.terrain)

    # Build meshes
    meshes = _dtcc_builder.build_mesh(
        simple_builder_city, builder_dem, p["mesh_resolution"]
    )
    print(f"Number of meshes: {len(meshes)}")
    # Extract meshes and merge building meshes
    ground_mesh = meshes[0]
    building_meshes = _dtcc_builder.merge_meshes(meshes[1:])

    # Convert back to DTCC model
    dtcc_ground_mesh = builder_model.builder_mesh_to_mesh(ground_mesh)
    dtcc_building_mesh = builder_model.builder_mesh_to_mesh(building_meshes)

    return dtcc_ground_mesh, dtcc_building_mesh


def _debug(mesh, step, p):
    "Debug volume meshing"
    if not p["debug"]:
        return
    if isinstance(mesh, _dtcc_builder.Mesh):
        mesh = builder_model.builder_mesh_to_mesh(mesh)
    else:
        mesh = builder_model.builder_volume_mesh_to_volume_mesh(mesh)
    mesh.save(p["output_directory"] / f"mesh_step{step}.vtu")


def build_volume_mesh(
    city: model.City, parameters: dict = None
) -> Tuple[model.VolumeMesh, model.Mesh]:
    """
    Build volume mesh for city.

    This function builds a boundary conforming volume mesh for the city,
    returning both the volume mesh and its corresponding boundary mesh.

    Parameters
    ----------
    `city` : dtcc_model.City
        The city model for which to generate the volume mesh.
    `parameters` : dict, optional
        A dictionary of parameters for the computation, by default None.

    Returns
    -------
    `dtcc_volume_mesh` : dtcc_model.VolumeMesh
        The city's volume mesh
    `dtcc_volume_mesh_boundary` : dtcc_model.Mesh
        The city's boundary mesh.

    """
    info("Building volume mesh for city...")

    # Get parameters
    p = parameters or builder_parameters.default()
    simple_city = city.merge_buildings(
        p["min_building_distance"]
    ).remove_small_buildings(p["min_building_size"])

    # Convert to builder model
    simple_builder_city = builder_model.create_builder_city(simple_city)
    builder_dem = builder_model.raster_to_builder_gridfield(city.terrain)

    # Step 3.1: Build ground mesh
    ground_mesh = _dtcc_builder.build_ground_mesh(
        simple_builder_city,
        city.bounds.xmin,
        city.bounds.ymin,
        city.bounds.xmax,
        city.bounds.ymax,
        p["mesh_resolution"],
    )
    _debug(ground_mesh, "3.1", p)

    # Step 3.2: Layer ground mesh
    volume_mesh = _dtcc_builder.layer_ground_mesh(
        ground_mesh, p["domain_height"], p["mesh_resolution"]
    )
    _debug(volume_mesh, "3.2", p)

    # Step 3.3: Smooth volume mesh (set ground height)
    top_height = p["domain_height"] + city.terrain.data.mean()
    volume_mesh = _dtcc_builder.smooth_volume_mesh(
        volume_mesh,
        simple_builder_city,
        builder_dem,
        top_height,
        False,
        p["smoothing_max_iterations"],
        p["smoothing_relative_tolerance"],
    )
    _debug(volume_mesh, "3.3", p)

    # Step 3.4: Trim volume mesh (remove building interiors)
    volume_mesh = _dtcc_builder.trim_volume_mesh(
        volume_mesh, ground_mesh, simple_builder_city
    )
    _debug(volume_mesh, "3.4", p)

    # Step 3.5: Smooth volume mesh (set ground and building heights)
    volume_mesh = _dtcc_builder.smooth_volume_mesh(
        volume_mesh,
        simple_builder_city,
        builder_dem,
        top_height,
        True,
        p["smoothing_max_iterations"],
        p["smoothing_relative_tolerance"],
    )
    _debug(volume_mesh, "3.5", p)

    # Compute boundary mesh
    volume_mesh_boundary = _dtcc_builder.compute_boundary_mesh(volume_mesh)

    # Convert back to DTCC model
    dtcc_volume_mesh = builder_model.builder_volume_mesh_to_volume_mesh(volume_mesh)
    dtcc_volume_mesh_boundary = builder_model.builder_mesh_to_mesh(volume_mesh_boundary)

    return dtcc_volume_mesh, dtcc_volume_mesh_boundary


def build(parameters: dict = None) -> None:
    """
    Build city and city meshes (temp). This function reads data from the 
    specified data directory and builds a city and its corresponding meshes. 
    The same thing can be accomplished by calling the individual build_*
    functions, but this function is provided as a convenience
    and takes care of loading and saving data to files.

    Parameters
    ----------
    `parameters` : dict, optional
        A dictionary of parameters for the computation, by default None.

    """

    # Get parameters
    p = parameters or builder_parameters.default()

    # Get paths
    if p["data_directory"]:
        data_directory = Path(p["data_directory"])
    else:
        data_directory = Path.cwd()
    if p["output_directory"]:
        output_directory = Path(p["output_directory"])
    else:
        output_directory = data_directory
    if p["pointcloud_directory"]:
        pointcloud_path = Path(p["pointcloud_directory"])
    else:
        pointcloud_path = data_directory
    buildings_path = data_directory / p["buildings_filename"]
    if not buildings_path.exists():
        error(f"Unable to read buildings file {buildings_path}")
    if not pointcloud_path.exists():
        error(f"Unable to read pointcloud directory {pointcloud_path}")

    # Compute domain bounds
    origin, bounds = calculate_bounds(buildings_path, pointcloud_path, p)
    info(bounds)

    # Load city
    city = io.load_city(
        buildings_path,
        uuid_field=p["uuid_field"],
        height_field=p["height_field"],
        bounds=bounds,
    )

    # Load point cloud
    point_cloud = io.load_pointcloud(pointcloud_path, bounds=bounds)

    # Build city
    city = build_city(city, point_cloud, bounds, p)

    # Save city to file
    city_name = output_directory / "city"
    if p["save_protobuf"]:
        io.save_city(city, city_name.with_suffix(".pb"))
    if p["save_shp"]:
        io.save_city(city, city_name.with_suffix(".shp"))
    if p["save_json"]:
        io.save_city(city, city_name.with_suffix(".json"))

    # Build mesh
    if p["build_mesh"]:
        ground_mesh, building_mesh = build_mesh(city, p)

        # Save meshes to file
        ground_mesh_name = output_directory / "ground_mesh"
        building_mesh_name = output_directory / "building_mesh"
        if p["save_protobuf"]:
            ground_mesh.save(ground_mesh_name.with_suffix(".pb"))
            building_mesh.save(building_mesh_name.with_suffix(".pb"))
        if p["save_vtk"]:
            ground_mesh.save(ground_mesh_name.with_suffix(".vtu"))
            building_mesh.save(building_mesh_name.with_suffix(".vtu"))
        if p["save_stl"]:
            ground_mesh.save(ground_mesh_name.with_suffix(".stl"))
            building_mesh.save(building_mesh_name.with_suffix(".stl"))
        if p["save_obj"]:
            ground_mesh.save(ground_mesh_name.with_suffix(".obj"))
            building_mesh.save(building_mesh_name.with_suffix(".obj"))

    # Build volume mesh
    if p["build_volume_mesh"]:
        mesh, volume_mesh = build_volume_mesh(city, p)

        print(volume_mesh.vertices[:, 2].min(), volume_mesh.vertices[:, 2].max())
        # Save meshes to file
        mesh_name = output_directory / "mesh"
        volume_mesh_name = p["output_directory"] / "volume_mesh"
        if p["save_protobuf"]:
            mesh.save(mesh_name.with_suffix(".pb"))
            volume_mesh.save(volume_mesh_name.with_suffix(".pb"))
        if p["save_vtk"]:
            mesh.save(mesh_name.with_suffix(".vtu"))
            volume_mesh.save(volume_mesh_name.with_suffix(".vtu"))
        if p["save_stl"]:
            mesh.save(mesh_name.with_suffix(".stl"))
        if p["save_obj"]:
            mesh.save(mesh_name.with_suffix(".obj"))<|MERGE_RESOLUTION|>--- conflicted
+++ resolved
@@ -23,9 +23,6 @@
 def calculate_bounds(
     buildings_path, pointcloud_path, parameters: dict = None
 ) -> Tuple[Tuple[float, float], model.Bounds]:
-<<<<<<< HEAD
-    "Calculate bounds from footprint and point cloud"
-=======
     """
     Compute the domain bounds based on building footprints and pointcloud data.
 
@@ -47,9 +44,6 @@
         The computed domain bounds.
 
     """
-
-    info("Computing domain bounds...")
->>>>>>> d9648b9d
 
     # Get parameters
     p = parameters or builder_parameters.default()
@@ -327,8 +321,8 @@
 
 def build(parameters: dict = None) -> None:
     """
-    Build city and city meshes (temp). This function reads data from the 
-    specified data directory and builds a city and its corresponding meshes. 
+    Build city and city meshes (temp). This function reads data from the
+    specified data directory and builds a city and its corresponding meshes.
     The same thing can be accomplished by calling the individual build_*
     functions, but this function is provided as a convenience
     and takes care of loading and saving data to files.
