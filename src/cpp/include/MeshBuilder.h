// Copyright (C) 2018 Anders Logg
// Licensed under the MIT License

#ifndef DTCC_MESH_BUILDER_H
#define DTCC_MESH_BUILDER_H

#include <cmath>
#include <iostream>
#include <stack>
#include <tuple>
#include <vector>

#include "Geometry.h"
#include "Logging.h"
#include "Timer.h"
#include "model/City.h"
#include "model/GridField.h"
#include "model/Mesh.h"
#include "model/Vector.h"

extern "C"
{
#include <triangle.h>
}

namespace DTCC_BUILDER
{

class MeshBuilder
{
public:
  // build mesh for city, returning a list of meshes.
  //
  // The first mesh is the ground (height map) and the remaining surfaces are
  // the extruded building footprints. Note that meshes are non-conforming; the
  // ground and building meshes are non-matching and the building meshes may
  // contain hanging nodes.
  static std::vector<Mesh>
  build_mesh(const City &city, const GridField &dtm, double resolution)
  {
    info("Building city mesh...");
    Timer timer("build_mesh");

    // Create empty subdomains for Triangle mesh building
    std::vector<std::vector<Vector2D>> sub_domains;

    // Get bounding box
    const BoundingBox2D &bbox = dtm.grid.bounding_box;

    // build boundary
    std::vector<Vector2D> boundary;
    boundary.push_back(bbox.P);
    boundary.push_back(Vector2D(bbox.Q.x, bbox.P.y));
    boundary.push_back(bbox.Q);
    boundary.push_back(Vector2D(bbox.P.x, bbox.Q.y));

    // build ground mesh
    Mesh ground_mesh;
    call_triangle(ground_mesh, boundary, sub_domains, resolution, false);

    // Compute domain markers
    compute_domain_markers(ground_mesh, city);

    // Displace ground surface. Fill all points with maximum height. This is
    // used to always choose the smallest height for each point since each point
    // may be visited multiple times.
    const double z_max = dtm.max();
    for (size_t i = 0; i < ground_mesh.vertices.size(); i++)
      ground_mesh.vertices[i].z = z_max;

    // If ground is not float, iterate over the triangles
    for (size_t i = 0; i < ground_mesh.faces.size(); i++)
    {
      // Get cell marker
      const int cell_marker = ground_mesh.markers[i];

      // Get triangle
      const Simplex2D &T = ground_mesh.faces[i];

      // Check cell marker
      if (cell_marker != -2) // not ground
      {
        // Compute minimum height of vertices
        double z_min = std::numeric_limits<double>::max();
        z_min = std::min(z_min, dtm(ground_mesh.vertices[T.v0]));
        z_min = std::min(z_min, dtm(ground_mesh.vertices[T.v1]));
        z_min = std::min(z_min, dtm(ground_mesh.vertices[T.v2]));

        // Set minimum height for all vertices
        set_min(ground_mesh.vertices[T.v0].z, z_min);
        set_min(ground_mesh.vertices[T.v1].z, z_min);
        set_min(ground_mesh.vertices[T.v2].z, z_min);
      }
      else
      {
        // Sample height map at vertex position for all vertices
        set_min(ground_mesh.vertices[T.v0].z, dtm(ground_mesh.vertices[T.v0]));
        set_min(ground_mesh.vertices[T.v1].z, dtm(ground_mesh.vertices[T.v1]));
        set_min(ground_mesh.vertices[T.v2].z, dtm(ground_mesh.vertices[T.v2]));
      }
    }

    // Add ground mesh
    std::vector<Mesh> meshes;
    meshes.push_back(ground_mesh);

    // Get ground height (minimum)
    const double ground_height = dtm.min();

    // Iterate over buildings to build surfaces
    for (auto const &building : city.buildings)
    {
      auto building_mesh = extrude_footprint(
          building.footprint, resolution, ground_height, building.max_height());
      // Add surface
      meshes.push_back(building_mesh);
    }

    return meshes;
  }

  // Extrude Polygon to create a Mesh
  //
  static Mesh extrude_footprint(const Polygon &footprint,
                                double resolution,
                                double ground_height,
                                double height,
                                bool cap_base = false)
  {
    // FIXME: Consider making flipping triangles upside-down here
    // so that the normal points downwards rather than upwards.

    // build 2D mesh of building footprint
    Mesh _mesh;
    // Create empty subdomains for Triangle mesh building
    // TODO: handle polygon with holes
    std::vector<std::vector<Vector2D>> sub_domains;

    call_triangle(_mesh, footprint.vertices, sub_domains, resolution, false);
    // set ground height
    for (auto &v : _mesh.vertices)
      v.z = ground_height;

    // Create empty building surface
    Mesh extrude_mesh;

    // Note: The 2D mesh contains all the input boundary points with
    // the same numbers as in the footprint polygon, but may also
    // contain new points (Steiner points) added during mesh
    // generation. We add the top points (including any Steiner
    // points) first, then the points at the bottom (the footprint).

    // Get absolute height of building
    // const double buildingHeight = height;

    // Set total number of points
<<<<<<< HEAD
    const size_t numMeshPoints = _mesh.Vertices.size();
    const size_t numBoundaryPoints = footprint.Vertices.size();
    size_t total_points = numMeshPoints + numBoundaryPoints;
    if (cap_base)
      total_points += numMeshPoints; // add points for base cap
    extrude_mesh.Vertices.resize(total_points);

    // Set total number of triangles
    const size_t numMeshTriangles = _mesh.Faces.size();
    const size_t numBoundaryTriangles = 2 * numBoundaryPoints;
    size_t totalFaces = numMeshTriangles + numBoundaryTriangles;
    if (cap_base)
      totalFaces += numMeshTriangles; // add triangles for base cap
    extrude_mesh.Faces.resize(totalFaces);
=======
    const size_t num_mesh_points = _mesh.vertices.size();
    const size_t num_boundary_points = footprint.vertices.size();
    extrude_mesh.vertices.resize(num_mesh_points + num_boundary_points);

    // Set total number of triangles
    const size_t num_mesh_triangles = _mesh.faces.size();
    const size_t num_boundary_triangles = 2 * num_boundary_points;
    extrude_mesh.faces.resize(num_mesh_triangles + num_boundary_triangles);
>>>>>>> a251d8db

    // Add points at top
    for (size_t i = 0; i < num_mesh_points; i++)
    {
      const Vector3D &p_2d = _mesh.vertices[i];
      const Vector3D p_3d(p_2d.x, p_2d.y, height);
      extrude_mesh.vertices[i] = p_3d;
    }

    // Add points at bottom
    for (size_t i = 0; i < num_boundary_points; i++)
    {
      const Vector3D &p_2d = _mesh.vertices[i];
      const Vector3D p_3d(p_2d.x, p_2d.y, ground_height);
      extrude_mesh.vertices[num_mesh_points + i] = p_3d;
    }

    // Add triangles on top
    for (size_t i = 0; i < num_mesh_triangles; i++)
      extrude_mesh.faces[i] = _mesh.faces[i];

    // Add triangles on boundary
    for (size_t i = 0; i < num_boundary_points; i++)
    {
      const size_t v0 = i;
      const size_t v1 = (i + 1) % num_boundary_points;
      const size_t v2 = v0 + num_mesh_points;
      const size_t v3 = v1 + num_mesh_points;
      Simplex2D t0(v0, v2, v1); // Outward-pointing normal
      Simplex2D t1(v1, v2, v3); // Outward-pointing normal
      extrude_mesh.faces[num_mesh_triangles + 2 * i] = t0;
      extrude_mesh.faces[num_mesh_triangles + 2 * i + 1] = t1;
    }

    if (cap_base)
    {
      // Add points for base
      const size_t vertex_offset = numMeshPoints + numBoundaryPoints;
      for (size_t i = 0; i < numMeshPoints; i++)
      {
        const Point3D &p2D = _mesh.Vertices[i];
        const Vector3D p3D(p2D.x, p2D.y, ground_height);
        extrude_mesh.Vertices[vertex_offset + i] = p3D;
      }
      // Add triangles on top
      const size_t face_offset = numMeshTriangles + numBoundaryTriangles;
      for (size_t i = 0; i < numMeshTriangles; i++)
      {
        auto face = _mesh.Faces[i];
        face.v0 += vertex_offset;
        face.v1 += vertex_offset;
        face.v2 += vertex_offset;
        std::swap(face.v1, face.v2); // flip triangle
        extrude_mesh.Faces[face_offset + i] = face;
      }
    }

    return extrude_mesh;
  }

  // build ground mesh for city.
  //
  // The mesh is a triangular mesh of the rectangular region
  // defined by (xmin, xmax) x (ymin, ymax). The edges of the mesh respect
  // the boundaries of the buildings.
  //
  // markers:
  //
  // -2: ground (cells outside buildings and halos)
  // -1: halos (cells close to buildings)
  //  0: building 0 (cells inside building 0)
  //  1: building 1 (cells inside building 1)
  //  etc (non-negative integers mark cells inside buildings)
  static Mesh build_ground_mesh(const City &city,
                                double xmin,
                                double ymin,
                                double xmax,
                                double ymax,
                                double resolution)
  {
    info("Building ground mesh for city...");
    Timer timer("build_ground_mesh");

    // print some stats
    const BoundingBox2D bounding_box(Vector2D(xmin, ymin),
                                     Vector2D(xmax, ymax));
    const size_t nx = (bounding_box.Q.x - bounding_box.P.x) / resolution;
    const size_t ny = (bounding_box.Q.y - bounding_box.P.y) / resolution;
    const size_t n = nx * ny;
    info("Domain bounding box is " + str(bounding_box));
    info("Mesh resolution is " + str(resolution));
    info("Estimated number of triangles is " + str(n));
    info("Number of subdomains (buildings) is " + str(city.buildings.size()));

    // Extract subdomains (building footprints)
    std::vector<std::vector<Vector2D>> sub_domains;
    for (auto const &building : city.buildings)
      sub_domains.push_back(building.footprint.vertices);

    // build boundary
    std::vector<Vector2D> boundary{};
    boundary.push_back(bounding_box.P);
    boundary.push_back(Vector2D(bounding_box.Q.x, bounding_box.P.y));
    boundary.push_back(bounding_box.Q);
    boundary.push_back(Vector2D(bounding_box.P.x, bounding_box.Q.y));

    // build 2D mesh
    Mesh mesh;
    call_triangle(mesh, boundary, sub_domains, resolution, true);

    // Mark subdomains
    compute_domain_markers(mesh, city);

    return mesh;
  }

  // Layer ground mesh to create a volume mesh.
  //
  // The volume mesh is a tetrahedral mesh constructed
  // extruding the 2D mesh in the vertical (z) direction.
  //
  // markers:
  //
  // -2: ground (cells outside buildings and halos)
  // -1: halos (cells close to buildings)
  //  0: building 0 (cells inside building 0)
  //  1: building 1 (cells inside building 1)
  //  etc (non-negative integers mark cells inside buildings)
  //
  // Note that the markers are just propagatated upward from the
  // ground mesh, meaning that the markers will be the same in each
  // column of the ground mesh.
  //
  // It is assumed that the ground mesh is sorted, which is the case if the
  // mesh has been built by calling build_mesh().
  static VolumeMesh layer_ground_mesh(const Mesh &ground_mesh,
                                      double domain_height,
                                      double mesh_resolution)
  {
    Timer timer("build_volume_mesh");

    // Compute number of layers
    const size_t num_layers = int(std::ceil(domain_height / mesh_resolution));
    const double dz = domain_height / double(num_layers);
    const size_t layer_size = ground_mesh.vertices.size();

    info("Building volume mesh with " + str(num_layers) + " layers...");

    // Initialize volume mesh
    VolumeMesh volume_mesh;
    volume_mesh.vertices.resize((num_layers + 1) * ground_mesh.vertices.size());
    volume_mesh.cells.resize(num_layers * 3 * ground_mesh.faces.size());
    volume_mesh.markers.resize(volume_mesh.cells.size());
    volume_mesh.num_layers = num_layers;

    // Add vertices
    {
      size_t k = 0;
      for (size_t layer = 0; layer <= num_layers; layer++)
      {
        // Compute height of layer
        const double z = layer * dz;

        // Iterate over vertices in layer
        for (const auto &p_2d : ground_mesh.vertices)
          volume_mesh.vertices[k++] = Vector3D(p_2d.x, p_2d.y, z);
      }
    }

    // Add cells
    {
      size_t k = 0;
      size_t offset = 0;
      for (size_t layer = 0; layer < num_layers; layer++)
      {
        // Iterate over triangles in layer
        for (const auto &T : ground_mesh.faces)
        {
          // Get sorted vertex indices for bottom layer
          const size_t u0 = T.v0 + offset;
          const size_t u1 = T.v1 + offset;
          const size_t u2 = T.v2 + offset;

          // Get sorted vertices for top layer
          const size_t v0 = u0 + layer_size;
          const size_t v1 = u1 + layer_size;
          const size_t v2 = u2 + layer_size;

          // Create three tetrahedra by connecting the first vertex
          // of each edge in the bottom layer with the second
          // vertex of the corresponding edge in the top layer.
          volume_mesh.cells[k++] = Simplex3D(u0, u1, u2, v2);
          volume_mesh.cells[k++] = Simplex3D(u0, v1, u1, v2);
          volume_mesh.cells[k++] = Simplex3D(u0, v0, v1, v2);
        }

        // Add to offset
        offset += layer_size;
      }
    }

    // Add domain markers
    {
      size_t k = 0;
      for (size_t layer = 0; layer < num_layers; layer++)
      {
        for (const auto &marker : ground_mesh.markers)
        {
          int m = 0;

          // Top layer marked as -3
          if (layer == num_layers - 1)
            m = -3;

          // Halo and ground only marked for bottom layer
          else if (marker == -1 || marker == -2)
          {
            if (layer == 0)
              m = marker;
            else
              m = -4;
          }

          // buildings marked for all layers (except top layer).
          // Later adjusted to -4 above buildings in trim_volume_mesh.
          else
          {
            m = marker;
          }

          // Set markers
          volume_mesh.markers[k++] = m;
          volume_mesh.markers[k++] = m;
          volume_mesh.markers[k++] = m;
        }
      }
    }

    return volume_mesh;
  }

  // Trim volume mesh by removing cells inside buildings.
  //
  // markers:
  //
  // -4: other (not top, ground, halo, or building)
  // -3: top (cells in *top layer*)
  // -2: ground (cells in *bottom layer* outside buildings and halos)
  // -1: halos (cells in *bottom layer* close to buildings)
  //  0: building 0 (cells *first layer* inside building 0)
  //  1: building 1 (cells *first layer* inside building 1)
  //  etc (non-negative integers mark cells inside buildings)
  //
  // Note that the markers are adjusted in the following way:
  //
  // - Only cells in bottom layer marked as ground (-2) or halo (-1)
  // - Only cells in first layer above a building marked as building
  // - cells in top layer marked as top (-3)
  // - All other cells (in between) marked as other (-4)
  static VolumeMesh trim_volume_mesh(const VolumeMesh &volume_mesh,
                                     const Mesh &mesh,
                                     const City &city)
  {
    info("Trimming volume mesh...");
    Timer timer("trim_volume_mesh");

    // Get sizes
    const size_t num_buildings = city.buildings.size();
    const size_t num_cells_2d = mesh.faces.size();
    const size_t num_cells_3d = volume_mesh.cells.size();
    const size_t layer_size = 3 * mesh.faces.size();

    // Phase 1: Determine which cells should be trimmed
    // ------------------------------------------------

    // build map from buildings to cells in 2D mesh
    std::vector<std::vector<size_t>> building_cells_2d(num_buildings);
    for (size_t cell_index_2d = 0; cell_index_2d < num_cells_2d;
         cell_index_2d++)
    {
      const int building_index = mesh.markers[cell_index_2d];
      if (building_index >= 0)
        building_cells_2d[building_index].push_back(cell_index_2d);
    }

    // Create markers for cells to be trimmed (keep by default)
    std::vector<bool> trim_cell(num_cells_3d);
    std::fill(trim_cell.begin(), trim_cell.end(), false);

    // Keep track of first layer for each building
    std::vector<size_t> first_layer(num_buildings);
    std::fill(first_layer.begin(), first_layer.end(), 0);

    // Iterate over buildings
    for (size_t building_index = 0; building_index < num_buildings;
         building_index++)
    {
      // Iterate over layers
      for (size_t layer = 0; layer < volume_mesh.num_layers; layer++)
      {
        // build list of 3D cells for building in current layer
        std::vector<size_t> cells_3d;
        for (const auto &cell_index_2d : building_cells_2d[building_index])
        {
          for (size_t j = 0; j < 3; j++)
            cells_3d.push_back(index_3d(layer, layer_size, cell_index_2d, j));
        }

        // Trim layer if any cell midpoint is below building height
        bool trim_layer = false;
        for (const auto &cell_index_3d : cells_3d)
        {
          const double z = volume_mesh.mid_point(cell_index_3d).z;
          const double h = city.buildings[building_index].max_height();
          if (z < h)
          {
            trim_layer = true;
            break;
          }
        }

        // Check if layer should be trimmed
        if (trim_layer)
        {
          // Mark cells for trimming
          for (const auto &cell_index_3d : cells_3d)
            trim_cell[cell_index_3d] = true;
        }
        else
        {
          // If layer should be kept, no need to check more layers
          first_layer[building_index] = layer;
          break;
        }
      }
    }

    // Phase 2: Adjust markers
    // -----------------------

    // Create copy of markeres
    std::vector<int> markers{volume_mesh.markers};

    // Mark cells between bottom and top layer as -4
    for (size_t layer = 1; layer < volume_mesh.num_layers - 1; layer++)
    {
      for (size_t cell_index_2d = 0; cell_index_2d < num_cells_2d;
           cell_index_2d++)
        for (size_t j = 0; j < 3; j++)
          markers[index_3d(layer, layer_size, cell_index_2d, j)] = -4;
    }

    // Mark cells in top layer as -3
    for (size_t cell_index_2d = 0; cell_index_2d < num_cells_2d;
         cell_index_2d++)
    {
      for (size_t j = 0; j < 3; j++)
        markers[index_3d(volume_mesh.num_layers - 1, layer_size, cell_index_2d,
                         j)] = -3;
    }

    // Mark cells in first layer above each building:
    //
    // 0, 1, 2, ... if building is not covered by bottom layer (normal case)
    // -1           if building is covered by bottom layer (modify to halo)
    for (size_t building_index = 0; building_index < num_buildings;
         building_index++)
    {
      const size_t layer = first_layer[building_index];
      size_t marker = building_index;
      if (layer == 0)
      {
        warning("Building " + str(building_index) +
                " is covered by bottom layer");
        marker = -1;
      }
      for (const auto &cell_index_2d : building_cells_2d[building_index])
      {
        for (size_t j = 0; j < 3; j++)
          markers[index_3d(layer, layer_size, cell_index_2d, j)] = marker;
      }
    }

    // Phase 3: Extract new mesh for all cells that should be kept
    // -----------------------------------------------------------

    // Renumber vertices and cells
    std::unordered_map<size_t, size_t> vertex_map;
    std::unordered_map<size_t, size_t> cell_map;
    size_t k = 0;
    size_t l = 0;
    for (size_t cell_index_3d = 0; cell_index_3d < volume_mesh.cells.size();
         cell_index_3d++)
    {
      if (!trim_cell[cell_index_3d])
      {
        // Get cell
        const Simplex3D &T = volume_mesh.cells[cell_index_3d];

        // Renumbers vertices
        if (vertex_map.find(T.v0) == vertex_map.end())
          vertex_map[T.v0] = k++;
        if (vertex_map.find(T.v1) == vertex_map.end())
          vertex_map[T.v1] = k++;
        if (vertex_map.find(T.v2) == vertex_map.end())
          vertex_map[T.v2] = k++;
        if (vertex_map.find(T.v3) == vertex_map.end())
          vertex_map[T.v3] = k++;

        // Renumber cells
        cell_map[cell_index_3d] = l++;
      }
    }

    // Initialize new mesh data
    const size_t num_vertices = vertex_map.size();
    const size_t num_cells = cell_map.size();
    std::vector<Vector3D> _vertices(num_vertices);
    std::vector<Simplex3D> _cells(num_cells);
    std::vector<int> _markers(num_cells);

    // Set new mesh data
    for (const auto v : vertex_map)
      _vertices[v.second] = volume_mesh.vertices[v.first];
    for (const auto c : cell_map)
    {
      _cells[c.second].v0 = vertex_map[volume_mesh.cells[c.first].v0];
      _cells[c.second].v1 = vertex_map[volume_mesh.cells[c.first].v1];
      _cells[c.second].v2 = vertex_map[volume_mesh.cells[c.first].v2];
      _cells[c.second].v3 = vertex_map[volume_mesh.cells[c.first].v3];
      _markers[c.second] = markers[c.first];
    }

    // Create new mesh and assign data
    VolumeMesh _volume_mesh;
    _volume_mesh.vertices = _vertices;
    _volume_mesh.cells = _cells;
    _volume_mesh.markers = _markers;

    return _volume_mesh;
  }

private:
  // Map from 2D cell index to 3D cell indices
  static size_t
  index_3d(size_t layer, size_t layer_size, size_t cell_index_2d, size_t j)
  {
    return layer * layer_size + 3 * cell_index_2d + j;
  }

  // Call Triangle to compute 2D mesh
  static void
  call_triangle(Mesh &mesh,
                const std::vector<Vector2D> &boundary,
                const std::vector<std::vector<Vector2D>> &sub_domains,
                double h,
                bool sort_triangles)
  {
    Timer timer("call_triangle");

    // Set area constraint to control mesh size
    const double max_area = 0.5 * h * h;

    // Set input switches for Triangle
    char triswitches[64];
    // sprintf(triswitches, "zQpq25a%.16f", max_area);
    snprintf(triswitches, sizeof(triswitches), "zQpq25a%.16f", max_area);

    // z = use zero-based numbering
    // p = use polygon input (segments)
    // q = control mesh quality
    //
    // Note that the minimum angle (here 25) should be
    // as large as possible for high quality meshes but
    // it should be less than 28.6 degrees to guarantee
    // that Triangle terminates. Default is 20 degrees.

    // Create input data structure for Triangle
    struct triangulateio in = create_triangle_io();

    // Set number of points
    size_t num_points = boundary.size();
    for (auto const &innerPolygon : sub_domains)
      num_points += innerPolygon.size();
    in.numberofpoints = num_points;

    // Set points
    in.pointlist = new double[2 * num_points];
    {
      size_t k = 0;
      for (auto const &p : boundary)
      {
        in.pointlist[k++] = p.x;
        in.pointlist[k++] = p.y;
      }
      for (auto const &innerPolygon : sub_domains)
      {
        for (auto const &p : innerPolygon)
        {
          in.pointlist[k++] = p.x;
          in.pointlist[k++] = p.y;
        }
      }
    }

    // Set number of segments
    const size_t num_segments = num_points;
    in.numberofsegments = num_segments;

    // Set segments
    in.segmentlist = new int[2 * num_segments];
    {
      size_t k = 0;
      size_t n = 0;
      for (size_t j = 0; j < boundary.size(); j++)
      {
        const size_t j0 = j;
        const size_t j1 = (j + 1) % boundary.size();
        in.segmentlist[k++] = n + j0;
        in.segmentlist[k++] = n + j1;
      }
      n += boundary.size();
      for (size_t i = 0; i < sub_domains.size(); i++)
      {
        for (size_t j = 0; j < sub_domains[i].size(); j++)
        {
          const size_t j0 = j;
          const size_t j1 = (j + 1) % sub_domains[i].size();
          in.segmentlist[k++] = n + j0;
          in.segmentlist[k++] = n + j1;
        }
        n += sub_domains[i].size();
      }
    }

    // Note: This is how set holes but it's not used here since we
    // need the triangles for the interior *above* the buildings.

    /*
    // Set number of holes
    const size_t numHoles = SubDomains.size();
    in.numberofholes = numHoles;

    // Set holes. Note that we assume that we can get an
    // interior point of each hole (inner polygon) by computing
    // its center of mass.
    in.holelist = new double[2 * numHoles];
    {
    size_t k = 0;
    Vector2D c;
    for (auto const & InnerPolygon : SubDomains)
    {
    for (auto const & p : InnerPolygon)
    {
    c += p;
    }
    c /= InnerPolygon.size();
    in.holelist[k++] = c.x;
    in.holelist[k++] = c.y;
    }
    }
    */

    // Prepare output data for Triangl;e
    struct triangulateio out = create_triangle_io();
    struct triangulateio vorout = create_triangle_io();

    // Call Triangle
    triangulate(triswitches, &in, &out, &vorout);

    // Uncomment for debugging
    // print_triangle_io(out);
    // print_triangle_io(vorout);

    // Extract points
    mesh.vertices.reserve(out.numberofpoints);
    for (int i = 0; i < out.numberofpoints; i++)
    {
      Vector3D p(out.pointlist[2 * i], out.pointlist[2 * i + 1], 0.0);
      mesh.vertices.push_back(p);
    }

    // Extract triangles
    mesh.faces.reserve(out.numberoftriangles);
    for (int i = 0; i < out.numberoftriangles; i++)
    {
      // Note the importance of creating a sorted simplex here!
      Simplex2D t(out.trianglelist[3 * i], out.trianglelist[3 * i + 1],
                  out.trianglelist[3 * i + 2], sort_triangles);
      mesh.faces.push_back(t);
    }

    // Free memory
    // trifree(&out); // causes segfault
    delete[] in.pointlist;
    delete[] in.segmentlist;
    delete[] in.holelist;
  }

  // Create and reset Triangle I/O data structure
  static struct triangulateio create_triangle_io()
  {
    struct triangulateio io;

    io.pointlist = nullptr;
    io.pointmarkerlist = nullptr;
    io.pointmarkerlist = nullptr;
    io.numberofpoints = 0;
    io.numberofpointattributes = 0;
    io.trianglelist = nullptr;
    io.triangleattributelist = nullptr;
    io.trianglearealist = nullptr;
    io.neighborlist = nullptr;
    io.numberoftriangles = 0;
    io.numberofcorners = 0;
    io.numberoftriangleattributes = 0;
    io.segmentlist = nullptr;
    io.segmentmarkerlist = nullptr;
    io.numberofsegments = 0;
    io.holelist = nullptr;
    io.numberofholes = 0;
    io.regionlist = nullptr;
    io.numberofregions = 0;
    io.edgelist = nullptr;
    io.edgemarkerlist = nullptr;
    io.normlist = nullptr;
    io.numberofedges = 0;

    return io;
  }

  // print triangle I/O data
  static void print_triangle_io(const struct triangulateio &io)
  {
    info("Triangle I/O data: ");
    info("  pointlist = " +
         str(reinterpret_cast<std::uintptr_t>(io.pointlist)));
    info("  pointmarkerlist = " +
         str(reinterpret_cast<std::uintptr_t>(io.pointmarkerlist)));
    if (io.pointmarkerlist)
    {
      std::stringstream string_builder{};
      string_builder << "   ";
      for (int i = 0; i < io.numberofpoints; i++)
        string_builder << " " << io.pointmarkerlist[i];
      string_builder << std::endl;
      info(string_builder.str());
    }
    info("  numberofpoints = " + str(io.numberofpoints));
    info("  numberofpointattributes = " + str(io.numberofpointattributes));
    info("  trianglelist = " +
         str(reinterpret_cast<std::uintptr_t>(io.trianglelist)));
    info("  triangleattributelist = " +
         str(reinterpret_cast<std::uintptr_t>(io.triangleattributelist)));
    info("  trianglearealist = " +
         str(reinterpret_cast<std::uintptr_t>(io.trianglearealist)));
    info("  neighborlist = " +
         str(reinterpret_cast<std::uintptr_t>(io.neighborlist)));
    info("  numberoftriangles = " + str(io.numberoftriangles));
    info("  numberofcorners = " + str(io.numberofcorners));
    info("  numberoftriangleattributes = " +
         str(io.numberoftriangleattributes));
    info("  segmentlist = " +
         str(reinterpret_cast<std::uintptr_t>(io.segmentlist)));
    info("  segmentmarkerlist = " +
         str(reinterpret_cast<std::uintptr_t>(io.segmentmarkerlist)));
    if (io.segmentmarkerlist)
    {
      std::stringstream string_builder{};
      string_builder << "   ";
      for (int i = 0; i < io.numberofsegments; i++)
        string_builder << " " << io.segmentmarkerlist[i];
      string_builder << std::endl;
      info(string_builder.str());
    }
    info("  numberofsegments = " + str(io.numberofsegments));
    info("  holelist = " + str(reinterpret_cast<std::uintptr_t>(io.holelist)));
    info("  numberofholes = " + str(io.numberofholes));
    info("  regionlist = " +
         str(reinterpret_cast<std::uintptr_t>(io.regionlist)));
    info("  numberofregions = " + str(io.numberofregions));
    info("  edgelist = " + str(reinterpret_cast<std::uintptr_t>(io.edgelist)));
    info("  edgemarkerlist = " +
         str(reinterpret_cast<std::uintptr_t>(io.edgemarkerlist)));
    info("  normlist = " + str(reinterpret_cast<std::uintptr_t>(io.normlist)));
    info("  numberofedges = " + str(io.numberofedges));
  }

  // Compute domain markers for subdomains
  static void compute_domain_markers(Mesh &mesh, const City &city)
  {
    info("Computing domain markers");
    Timer timer("compute_domain_markers");

    // build search tree for city
    city.build_search_tree();

    // Initialize domain markers and set all markers to -2 (ground)
    mesh.markers.resize(mesh.faces.size());
    std::fill(mesh.markers.begin(), mesh.markers.end(), -2);

    // Initialize markers for vertices belonging to a building
    std::vector<bool> is_building_vertex(mesh.vertices.size());
    std::fill(is_building_vertex.begin(), is_building_vertex.end(), false);

    // Iterate over cells to mark buildings
    for (size_t i = 0; i < mesh.faces.size(); i++)
    {
      // find building containg midpoint of cell (if any)
      const Vector3D c_3d = mesh.mid_point(i);
      const Vector2D c_2d(c_3d.x, c_3d.y);
      const int marker = city.find_building(Vector2D(c_2d));

      // Get triangle
      const Simplex2D &T = mesh.faces[i];

      // Check if we are inside a building
      if (marker >= 0)
      {
        // Set domain marker to building number
        mesh.markers[i] = marker;

        // Mark all cell vertices as belonging to a building
        is_building_vertex[T.v0] = true;
        is_building_vertex[T.v1] = true;
        is_building_vertex[T.v2] = true;
      }

      // Check if individual vertices are inside a building
      // (not only midpoint). Necessary for when building
      // visualization meshes that are not boundary-fitted.
      if (city.find_building(Vector3D(mesh.vertices[T.v0])) >= 0)
        is_building_vertex[T.v0] = true;
      if (city.find_building(Vector3D(mesh.vertices[T.v1])) >= 0)
        is_building_vertex[T.v1] = true;
      if (city.find_building(Vector3D(mesh.vertices[T.v2])) >= 0)
        is_building_vertex[T.v2] = true;
    }

    // Iterate over cells to mark building halos
    for (size_t i = 0; i < mesh.faces.size(); i++)
    {
      // Check if any of the cell vertices belongs to a building
      const Simplex2D &T = mesh.faces[i];
      const bool touches_building =
          (is_building_vertex[T.v0] || is_building_vertex[T.v1] ||
           is_building_vertex[T.v2]);

      // Mark as halo (-1) if the cell touches a building but is not
      // itself inside footprint (not marked in the previous step)
      if (touches_building && mesh.markers[i] == -2)
        mesh.markers[i] = -1;
    }
  }

  // Set x = min(x, y)
  static void set_min(double &x, double y)
  {
    if (y < x)
      x = y;
  }
};

} // namespace DTCC_BUILDER

#endif<|MERGE_RESOLUTION|>--- conflicted
+++ resolved
@@ -154,31 +154,20 @@
     // const double buildingHeight = height;
 
     // Set total number of points
-<<<<<<< HEAD
-    const size_t numMeshPoints = _mesh.Vertices.size();
-    const size_t numBoundaryPoints = footprint.Vertices.size();
-    size_t total_points = numMeshPoints + numBoundaryPoints;
-    if (cap_base)
-      total_points += numMeshPoints; // add points for base cap
-    extrude_mesh.Vertices.resize(total_points);
-
-    // Set total number of triangles
-    const size_t numMeshTriangles = _mesh.Faces.size();
-    const size_t numBoundaryTriangles = 2 * numBoundaryPoints;
-    size_t totalFaces = numMeshTriangles + numBoundaryTriangles;
-    if (cap_base)
-      totalFaces += numMeshTriangles; // add triangles for base cap
-    extrude_mesh.Faces.resize(totalFaces);
-=======
     const size_t num_mesh_points = _mesh.vertices.size();
     const size_t num_boundary_points = footprint.vertices.size();
-    extrude_mesh.vertices.resize(num_mesh_points + num_boundary_points);
+    size_t total_points = num_mesh_points + num_boundary_points;
+    if (cap_base)
+      total_points += num_mesh_points; // add points for base cap
+    extrude_mesh.vertices.resize(total_points);
 
     // Set total number of triangles
     const size_t num_mesh_triangles = _mesh.faces.size();
     const size_t num_boundary_triangles = 2 * num_boundary_points;
-    extrude_mesh.faces.resize(num_mesh_triangles + num_boundary_triangles);
->>>>>>> a251d8db
+    size_t total_faces = num_mesh_triangles + num_boundary_triangles;
+    if (cap_base)
+      total_faces += num_mesh_triangles; // add triangles for base cap
+    extrude_mesh.faces.resize(total_faces);
 
     // Add points at top
     for (size_t i = 0; i < num_mesh_points; i++)
@@ -216,23 +205,23 @@
     if (cap_base)
     {
       // Add points for base
-      const size_t vertex_offset = numMeshPoints + numBoundaryPoints;
-      for (size_t i = 0; i < numMeshPoints; i++)
-      {
-        const Point3D &p2D = _mesh.Vertices[i];
+      const size_t vertex_offset = num_mesh_points + num_boundary_points;
+      for (size_t i = 0; i < num_mesh_points; i++)
+      {
+        const Vector3D &p2D = _mesh.vertices[i];
         const Vector3D p3D(p2D.x, p2D.y, ground_height);
-        extrude_mesh.Vertices[vertex_offset + i] = p3D;
+        extrude_mesh.vertices[vertex_offset + i] = p3D;
       }
       // Add triangles on top
-      const size_t face_offset = numMeshTriangles + numBoundaryTriangles;
-      for (size_t i = 0; i < numMeshTriangles; i++)
-      {
-        auto face = _mesh.Faces[i];
+      const size_t face_offset = num_mesh_triangles + num_boundary_triangles;
+      for (size_t i = 0; i < num_mesh_triangles; i++)
+      {
+        auto face = _mesh.faces[i];
         face.v0 += vertex_offset;
         face.v1 += vertex_offset;
         face.v2 += vertex_offset;
         std::swap(face.v1, face.v2); // flip triangle
-        extrude_mesh.Faces[face_offset + i] = face;
+        extrude_mesh.faces[face_offset + i] = face;
       }
     }
 
