// Copyright (C) 2020 Anders Logg
// Licensed under the MIT License

#include <dolfin.h>

#include "CityModelGenerator.h"
#include "CommandLine.h"
#include "GridField.h"
#include "JSON.h"
#include "LaplacianSmoother.h"
#include "Logging.h"
#include "Mesh.h"
#include "MeshGenerator.h"
#include "MeshProcessor.h"
#include "OBJ.h"
#include "Parameters.h"
#include "VTK.h"
#include "VertexSmoother.h"

#include "SHP.h"
#include "LAS.h"

using namespace DTCC;

void Help() { Error("Usage: dtcc-generate-simulation-mesh Parameters.json"); }

// Generate surface meshes (non-matching, used for visualization)
void GenerateSurfaceMeshes(const CityModel &cityModel,
                           const GridField2D &dtm,
                           const Parameters &p)
{
  // Get data directory
  std::string dataDirectory = p["DataDirectory"];
  dataDirectory += "/";

  // Get origin (for serialization purposes)
  Point2D origin({p["X0"], p["Y0"]});

  // Generate mesh for ground and buildings
  Surface3D groundSurface;
  std::vector<Surface3D> buildingSurfaces;
  MeshGenerator::GenerateSurfaces3D(groundSurface, buildingSurfaces, cityModel,
                                    dtm, p["MeshResolution"]);

  // Merge building surfaces
  Surface3D buildingSurface;
  MeshProcessor::MergeSurfaces3D(buildingSurface, buildingSurfaces);

  // Write to file
  if (p["WriteJSON"])
  {
    JSON::Write(groundSurface, dataDirectory + "GroundSurface.json", origin);
    JSON::Write(buildingSurface, dataDirectory + "BuildingSurface.json",
                origin);
  }

  // Write data for debugging and visualization
  if (p["WriteVTK"])
  {
    VTK::Write(groundSurface, dataDirectory + "GroundSurface.vtu");
    VTK::Write(buildingSurface, dataDirectory + "BuildingSurface.vtu");
  }
}

// Generate volume meshes (matching, used for simulation)
void GenerateVolumeMeshes(CityModel &cityModel,
                          const GridField2D &dtm,
                          /*const*/ Parameters &p)
{
  // Get data directory
  std::string dataDirectory = p["DataDirectory"];
  dataDirectory += "/";

  // Get origin (for serialization purposes)
  Point2D origin({p["X0"], p["Y0"]});

  // Step 1: Generate city model (and elevation model).
  // This step is handled by dtcc-generate-citymodel and
  // we assume that the data has already been generated.

  // Read property map
  /* std::vector<Polygon> footprints;
  std::vector<std::string> UUIDs;
  std::vector<int> entityIDs;
  SHP::Read(footprints, dataDirectory + "PropertyMap.shp", &UUIDs, &entityIDs);
  Info("Loaded " + str(footprints.size()) + " building footprints");
  //Creating bbox
  BoundingBox2D bbox;
  Point2D O;
  if (p["AutoDomain"])
  {
    bbox = BoundingBox2D(footprints, p["DomainMargin"]);
    Info("Bounding box of footprints: " + str(bbox));
    BoundingBox2D lasBBox;
    LAS::BoundsDirectory(lasBBox, dataDirectory);
    Info("Bounding box of point cloud: " + str(lasBBox));
    bbox.Intersect(lasBBox);
    O = bbox.P;
    p["X0"] = O.x;
    p["Y0"] = O.y;
    p["XMin"] = 0.0;
    p["YMin"] = 0.0;
    p["XMax"] = bbox.Q.x - bbox.P.x;
    p["YMax"] = bbox.Q.y - bbox.Q.y;
  }
  else
  {
    O = Point2D(p["X0"], p["Y0"]);
    const double xMin = p["XMin"];
    const double xMax = p["XMax"];
    const double yMin = p["YMin"];
    const double yMax = p["YMax"];
    const Point2D P{O.x + xMin, O.y + yMin};
    const Point2D Q{O.x + xMax, O.y + yMax};
    bbox = BoundingBox2D(P, Q);
  }
 */
  // Step 2.1: Merge building footprints
  {
    Timer timer("Step 2.1: Merge building footprints");
    CityModelGenerator::SimplifyCityModel(cityModel, p["MinBuildingDistance"],
<<<<<<< HEAD
                                          p["MinVertexDistance"], bbox);
    Timer::Report("Simplify",dataDirectory);
=======
                                          p["MinVertexDistance"],
                                          dtm.Grid.BoundingBox);
>>>>>>> 82c1d3d5
    Info(cityModel);
  }

  // Step 2.2: Clean building footprints
  {
    Timer timer("Step 2.2: Clean building footprints");
    CityModelGenerator::CleanCityModel(cityModel, p["MinVertexDistance"]);
    Info(cityModel);
  }

  // Step 2.3: Compute building heights
  {
    Timer timer("Step 2.3: Compute building heights");
    CityModelGenerator::ComputeBuildingHeights(
        cityModel, dtm, p["GroundPercentile"], p["RoofPercentile"]);
    Info(cityModel);
  }

  // Write JSON
  if (p["WriteJSON"])
  {
    JSON::Write(cityModel, dataDirectory + "CityModelSimple.json", origin);
  }

  // Step 3.1: Generate 2D mesh
  Mesh2D mesh2D;
  {
    Timer timer("Step 3.1: Generate 2D mesh");
    MeshGenerator::GenerateMesh2D(mesh2D, cityModel, dtm.Grid.BoundingBox,
                                  p["MeshResolution"]);
    Info(mesh2D);
  }

  // Write VTK
  if (p["WriteVTK"])
  {
    VTK::Write(mesh2D, dataDirectory + "Step31Mesh.vtu");
  }

  // Step 3.2: Generate 3D mesh (layer 3D mesh)
  size_t numLayers{};
  Mesh3D mesh;
  {
    Timer timer("Step 3.2: Generate 3D mesh");
    numLayers = MeshGenerator::GenerateMesh3D(mesh, mesh2D, p["DomainHeight"],
                                              p["MeshResolution"]);
    Info(mesh);
  }

  // Write VTK
  if (p["WriteVTK"])
  {
    Surface3D boundary;
    MeshProcessor::ExtractBoundary3D(boundary, mesh);
    VTK::Write(mesh, dataDirectory + "Step32Mesh.vtu");
    VTK::Write(boundary, dataDirectory + "Step32Boundary.vtu");
  };

  // Step 3.3: Smooth 3D mesh (set ground height)
  double topHeight{};
  {
    Timer timer("Step 3.3: Smooth 3D mesh");
    topHeight = dtm.Mean() + static_cast<double>(p["DomainHeight"]);
    LaplacianSmoother::SmoothMesh3D(mesh, cityModel, dtm, topHeight, false);
    Info(mesh);
  }

  // Write VTK
  if (p["WriteVTK"])
  {
    Surface3D boundary;
    MeshProcessor::ExtractBoundary3D(boundary, mesh);
    VTK::Write(mesh, dataDirectory + "Step33Mesh.vtu");
    VTK::Write(boundary, dataDirectory + "Step33Boundary.vtu");
  }

  // Step 3.4: Trim 3D mesh (remove building interiors)
  {
    Timer timer("Step 3.4: Trim 3D mesh");
    MeshGenerator::TrimMesh3D(mesh, mesh2D, cityModel, numLayers);
    Info(mesh);
  }

  // Write VTK
  if (p["WriteVTK"])
  {
    Surface3D boundary;
    MeshProcessor::ExtractBoundary3D(boundary, mesh);
    VTK::Write(mesh, dataDirectory + "Step34Mesh.vtu");
    VTK::Write(boundary, dataDirectory + "Step34Boundary.vtu");
  }

  // Step 3.5: Smooth 3D mesh (set ground and building heights)"
  {
    Timer timer("Step 3.5: Smooth 3D mesh");
    LaplacianSmoother::SmoothMesh3D(mesh, cityModel, dtm, topHeight, true);
    Info(mesh);
  }

  // Write VTK
  if (p["WriteVTK"])
  {
    Surface3D boundary;
    MeshProcessor::ExtractBoundary3D(boundary, mesh);
    VTK::Write(mesh, dataDirectory + "Step35Mesh.vtu");
    VTK::Write(boundary, dataDirectory + "Step35Boundary.vtu");
  }

  // Extract boundary of final mesh
  Surface3D boundary;
  Surface3D surface;
  if (p["WriteJSON"] || p["WriteVTK"])
  {
    MeshProcessor::ExtractBoundary3D(boundary, mesh);
    MeshProcessor::ExtractOpenSurface3D(surface, boundary);
  }

  // Write JSON
  if (p["WriteJSON"])
  {
    JSON::Write(mesh, dataDirectory + "CityMesh.json", origin);
    JSON::Write(surface, dataDirectory + "CitySurface.json", origin);
  }

  // Write VTK
  if (p["WriteVTK"])
  {
    VTK::Write(mesh, dataDirectory + "CityMesh.vtu");
    VTK::Write(surface, dataDirectory + "CitySurface.vtu");
  }
}

int main(int argc, char *argv[])
{
  // Check command-line arguments
  if (argc != 2)
  {
    Help();
    return 1;
  }

  // Read parameters
  Parameters p;
  JSON::Read(p, argv[1]);
  Info(p);

  // Get data directory
  std::string dataDirectory = p["DataDirectory"];
  dataDirectory += "/";

  // Read city model
  CityModel cityModel;
  JSON::Read(cityModel, dataDirectory + "CityModel.json");
  Info(cityModel);

  // Read elevation model (only DTM is used)
  GridField2D dtm;
  JSON::Read(dtm, dataDirectory + "DTM.json");
  Info(dtm);

  // Generate surface meshes (non-matching, used for visualization)
  if (p["GenerateSurfaceMeshes"])
  {
    GenerateSurfaceMeshes(cityModel, dtm, p);
  }

  // Generate volume meshes (matching, used for simulation)
  if (p["GenerateVolumeMeshes"])
  {
    GenerateVolumeMeshes(cityModel, dtm, p);
  }

  // Report timings and parameters
  Timer::Report("dtcc-generate-mesh", dataDirectory);
  Info(p);

  return 0;
}<|MERGE_RESOLUTION|>--- conflicted
+++ resolved
@@ -119,13 +119,8 @@
   {
     Timer timer("Step 2.1: Merge building footprints");
     CityModelGenerator::SimplifyCityModel(cityModel, p["MinBuildingDistance"],
-<<<<<<< HEAD
-                                          p["MinVertexDistance"], bbox);
-    Timer::Report("Simplify",dataDirectory);
-=======
                                           p["MinVertexDistance"],
                                           dtm.Grid.BoundingBox);
->>>>>>> 82c1d3d5
     Info(cityModel);
   }
 
