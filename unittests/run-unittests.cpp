// Copyright (C) 2020 Anders Logg
// Licensed under the MIT License

#define CATCH_CONFIG_MAIN

<<<<<<< HEAD
=======
#include "catch.hpp"

#include "Color.h"
#include "ColorMap.h"
#include "ColorMapIO.h"
>>>>>>> d90e28c2
#include "Grid.h"
#include "GridField.h"
#include "GridVectorField.h"
#include "JSON.h"
#include "Mesh.h"
#include "MeshField.h"
#include "MeshVectorField.h"
#include "catch.hpp"
#include <XMLParser.h>
#include <nlohmann/json.hpp>


using namespace DTCC;

TEST_CASE("Grid2D")
{
  Point2D p(0, 0);
  Point2D q(1, 1);
  BoundingBox2D bbox(p, q);
  Grid2D grid(bbox, 4, 5);

  SECTION("StepSize")
  {
    REQUIRE(grid.XStep == Approx(1.0/3.0));
    REQUIRE(grid.YStep == Approx(1.0/4.0));
  }

  SECTION("NumVertices")
  {
    REQUIRE(grid.NumVertices() == 20);
  }

  SECTION("NumCells")
  {
    REQUIRE(grid.NumCells() == 12);
  }

  SECTION("Index2Point2Index")
  {
    size_t index = grid.NumVertices() / 3;
    REQUIRE(grid.Point2Index(grid.Index2Point(index)) == index);
  }
}

TEST_CASE("Grid3D")
{
  Point3D p(0, 0, 0);
  Point3D q(1, 1, 1);
  BoundingBox3D bbox(p, q);
  Grid3D grid(bbox, 4, 5, 6);

  SECTION("StepSize")
  {
    REQUIRE(grid.XStep == Approx(1.0/3.0));
    REQUIRE(grid.YStep == Approx(1.0/4.0));
    REQUIRE(grid.ZStep == Approx(1.0/5.0));
  }

  SECTION("NumVertices")
  {
    REQUIRE(grid.NumVertices() == 120);
  }

  SECTION("NumCells")
  {
    REQUIRE(grid.NumCells() == 60);
  }

  SECTION("Index2Point2Index")
  {
    size_t index = grid.NumVertices() / 3;
    REQUIRE(grid.Point2Index(grid.Index2Point(index)) == index);
  }
}

TEST_CASE("GridField2D")
{
  Point2D p(0, 0);
  Point2D q(1, 1);
  Point2D r(0.234, 0.485);
  BoundingBox2D bbox(p, q);
  Grid2D grid(bbox, 11, 17);
  GridField2D u(grid);

  class MyField : public Field2D
  {
  public:
    double operator()(const Point2D& p) const
    {
      return sin(p.x)*cos(p.y);
    }
  };

  SECTION("Evaluate")
  {
    REQUIRE(u(p) == Approx(0.0));
    REQUIRE(u(q) == Approx(0.0));
  }

  SECTION("Interpolate")
  {
    MyField f;
    u.Interpolate(f);
    REQUIRE(u(r) == Approx(f(r)).margin(0.01));
  }
}

TEST_CASE("GridField3D")
{
  Point3D p(0, 0, 0);
  Point3D q(1, 1, 1);
  Point3D r(0.234, 0.485, 0.763);
  BoundingBox3D bbox(p, q);
  Grid3D grid(bbox, 11, 17, 23);
  GridField3D u(grid);

  class MyField : public Field3D
  {
  public:
    double operator()(const Point3D& p) const
    {
      return sin(p.x)*cos(p.y)*exp(p.z);
    }
  };

  SECTION("Evaluate")
  {
    REQUIRE(u(p) == Approx(0.0));
    REQUIRE(u(q) == Approx(0.0));
  }

  SECTION("Interpolate")
  {
    MyField f;
    u.Interpolate(f);
    REQUIRE(u(r) == Approx(f(r)).margin(0.01));
  }
}

TEST_CASE("GridVectorField2D")
{
  Point2D p(0, 0);
  Point2D q(1, 1);
  Point2D r(0.234, 0.485);
  BoundingBox2D bbox(p, q);
  Grid2D grid(bbox, 11, 17);
  GridVectorField2D u(grid);

  class MyField : public VectorField2D
  {
  public:
    Vector2D operator()(const Point2D& p) const
    {
      return Vector2D(sin(p.x)*cos(p.y), cos(p.x)*sin(p.y));
    }
  };

  SECTION("Evaluate")
  {
    REQUIRE(u(p).x == Approx(0.0));
    REQUIRE(u(p).y == Approx(0.0));
    REQUIRE(u(q).x == Approx(0.0));
    REQUIRE(u(q).y == Approx(0.0));
  }

  SECTION("Interpolate")
  {
    MyField f;
    u.Interpolate(f);
    REQUIRE(u(r).x == Approx(f(r).x).margin(0.01));
    REQUIRE(u(r).y == Approx(f(r).y).margin(0.01));
  }
}

TEST_CASE("GridVectorField3D")
{
  Point3D p(0, 0, 0);
  Point3D q(1, 1, 1);
  Point3D r(0.234, 0.485, 0.763);
  BoundingBox3D bbox(p, q);
  Grid3D grid(bbox, 11, 17, 23);
  GridVectorField3D u(grid);

  class MyField : public VectorField3D
  {
  public:
    Vector3D operator()(const Point3D& p) const
    {
      return Vector3D(sin(p.x)*cos(p.y)*exp(p.z),
                      cos(p.x)*exp(p.y)*sin(p.z),
                      exp(p.x)*sin(p.y)*cos(p.z));
    }
  };

  SECTION("Evaluate")
  {
    REQUIRE(u(p).x == Approx(0.0));
    REQUIRE(u(p).y == Approx(0.0));
    REQUIRE(u(p).z == Approx(0.0));
    REQUIRE(u(q).x == Approx(0.0));
    REQUIRE(u(q).y == Approx(0.0));
    REQUIRE(u(q).z == Approx(0.0));
  }

  SECTION("Interpolate")
  {
    MyField f;
    u.Interpolate(f);
    REQUIRE(u(r).x == Approx(f(r).x).margin(0.01));
    REQUIRE(u(r).y == Approx(f(r).y).margin(0.01));
    REQUIRE(u(r).z == Approx(f(r).z).margin(0.01));
  }
}

<<<<<<< HEAD
TEST_CASE("XMLParser")
{
  const std::string RootPath1 =
      "/home/dtcc/core/unittests/xml-parser-test-files/";
  const std::string RootPath2 =
      "/builds/dtcc3d/core/unittests/xml-parser-test-files/";
  std::string rootPath = RootPath1;

  pugi::xml_document doc;
  std::string filePath = rootPath + "XMLExampleFile1.xml";
  pugi::xml_parse_result result = doc.load_file(filePath.c_str());
  if (!result)
    rootPath = RootPath2;
  filePath = rootPath + "XMLExampleFile1.xml";

  nlohmann::json json = XMLParser::GetJsonFromXML(filePath.c_str(), true);
  REQUIRE(json["city"]["name"] == "Johanneberg");

  json = XMLParser::GetJsonFromXML(filePath.c_str());
  REQUIRE(json["geometry"].is_array());
  REQUIRE(json["geometry"][0]["file_name"] == "Mesh/Buildings.vtk");

  json = XMLParser::GetJsonFromXML((rootPath + "XMLExampleFile2.xml").c_str());
  REQUIRE(json["Test"][0]["TestId"] == "0001");
  REQUIRE(json["example1"]["#content"][0] == 42);
  REQUIRE(json["example1"]["tag"][0] == "Content1");
  REQUIRE(json["example1"].size() == 2);
  REQUIRE(json["example1"]["#content"].size() == 2);
  REQUIRE(json["example2"]["#content"] == 37);
  REQUIRE(json["example2"]["x"] == 5);
  REQUIRE(json["example3"] == -26.3);

  json = XMLParser::GetJsonFromXML((rootPath + "XMLExampleFile3.xml").c_str(),
                                   false);
  REQUIRE(json["item"]["batters"]["batter"][0]["id"] == 1001);
  REQUIRE(json["item"]["topping"][5]["#content"] == "Maple");
=======
TEST_CASE("COLORMAPS")
{
  ColorMap cm;
  cm.InsertColor(1,Color(1.0,1.0,1.0));
  cm.InsertColor(0,Color(0.0,0.0,0.0));

  ColorMap cm2;
  cm2.InsertColor(0.8,Color(0.0,0.0,0.0));
  cm2.InsertColor(0.9,Color(1.0,0.0,0.0));

  SECTION("Insert")
  {
    REQUIRE(cm.size() == 2);
    REQUIRE(cm.Colors.front().first == 0);
    REQUIRE(cm.Colors.back().first == 1);
  }
  SECTION("Interpolate")
  {
    
    REQUIRE(cm(0).R == 0.0);
    REQUIRE(cm(0).G == 0.0);
    REQUIRE(cm(0).B == 0.0);

    REQUIRE(cm(1.0).R == 1.0);
    REQUIRE(cm(1.0).G == 1.0);
    REQUIRE(cm(1.0).B == 1.0);

    REQUIRE(cm(1.1).R == 1.0);
    REQUIRE(cm(1.1).G == 1.0);
    REQUIRE(cm(1.1).B == 1.0);

    REQUIRE(cm(0.3).R == 0.3);
    REQUIRE(cm(0.3).G == 0.3);
    REQUIRE(cm(0.3).B == 0.3);

    REQUIRE(cm2(0.85).R == Approx(0.5).margin(0.0001));
    REQUIRE(cm2(0.85).G == 0.0);
    REQUIRE(cm2(0.85).B == 0.0);
  }

  SECTION("Load PNG")
  { 
    ColorMap cm3;
    ColorMapIO::ReadPNG(cm3, "../unittests/data/colormap_jet.png");
    REQUIRE(cm3.size()==256);
    
    REQUIRE(cm3(0).R==Approx(127/255.0).margin(0.0001));
    REQUIRE(cm3(0).G==Approx(0).margin(0.0001));
    REQUIRE(cm3(0).B==Approx(0).margin(0.0001));

    REQUIRE(cm3(0.5).R==Approx(121/255.0).margin(0.0001));
    REQUIRE(cm3(0.5).G==Approx(255/255.0).margin(0.0001));
    REQUIRE(cm3(0.5).B==Approx(124.5/255.0).margin(0.0001));

    REQUIRE(cm3(1).R==Approx(0).margin(0.0001));
    REQUIRE(cm3(1).G==Approx(0).margin(0.0001));
    REQUIRE(cm3(1).B==Approx(127/255.0).margin(0.0001));

  }

  SECTION("Write PNG") 
  {
    ColorMapIO::WritePNG(cm, "testmap.png");
    ColorMap cm4;
    ColorMapIO::ReadPNG(cm4,  "testmap.png");
    REQUIRE(cm4(0.3).R == Approx(0.3).margin(0.0001));
    REQUIRE(cm4(0.3).G == Approx(0.3).margin(0.0001));
    REQUIRE(cm4(0.3).B == Approx(0.3).margin(0.0001));
    remove("testmap.png");
  }

  SECTION("Read cpt")
  {
    ColorMap cm6;
    ColorMapIO::ReadCPT(cm6,"../unittests/data/inferno.cpt");
    REQUIRE(cm6.size()==255*2);
    REQUIRE(cm6(125/255.0).R == Approx(183/255.0).margin(0.0001) );
    REQUIRE(cm6(125/255.0).G == Approx(53/255.0).margin(0.0001) );
    REQUIRE(cm6(125/255.0).B == Approx(87/255.0).margin(0.0001) );

  }

  SECTION("Serialize JSON")
  {
    ColorMap cm3;
    ColorMapIO::ReadPNG(cm3, "../unittests/data/colormap_jet.png");
    JSON::Write(cm3,"testmap.json");
    ColorMap cm5;
    JSON::Read(cm5,"testmap.json");

    REQUIRE(cm5.size()==256);
    
    REQUIRE(cm5(0).R==Approx(127/255.0).margin(0.0001));
    REQUIRE(cm5(0).G==Approx(0).margin(0.0001));
    REQUIRE(cm5(0).B==Approx(0).margin(0.0001));

    REQUIRE(cm5(0.5).R==Approx(121/255.0).margin(0.0001));
    REQUIRE(cm5(0.5).G==Approx(255/255.0).margin(0.0001));
    REQUIRE(cm5(0.5).B==Approx(124.5/255.0).margin(0.0001));

    REQUIRE(cm5(1).R==Approx(0).margin(0.0001));
    REQUIRE(cm5(1).G==Approx(0).margin(0.0001));
    REQUIRE(cm5(1).B==Approx(127/255.0).margin(0.0001));
    remove("testmap.json");

  }
>>>>>>> d90e28c2
}<|MERGE_RESOLUTION|>--- conflicted
+++ resolved
@@ -3,14 +3,10 @@
 
 #define CATCH_CONFIG_MAIN
 
-<<<<<<< HEAD
-=======
 #include "catch.hpp"
-
 #include "Color.h"
 #include "ColorMap.h"
 #include "ColorMapIO.h"
->>>>>>> d90e28c2
 #include "Grid.h"
 #include "GridField.h"
 #include "GridVectorField.h"
@@ -18,10 +14,8 @@
 #include "Mesh.h"
 #include "MeshField.h"
 #include "MeshVectorField.h"
-#include "catch.hpp"
 #include <XMLParser.h>
 #include <nlohmann/json.hpp>
-
 
 using namespace DTCC;
 
@@ -225,7 +219,6 @@
   }
 }
 
-<<<<<<< HEAD
 TEST_CASE("XMLParser")
 {
   const std::string RootPath1 =
@@ -262,7 +255,8 @@
                                    false);
   REQUIRE(json["item"]["batters"]["batter"][0]["id"] == 1001);
   REQUIRE(json["item"]["topping"][5]["#content"] == "Maple");
-=======
+}
+
 TEST_CASE("COLORMAPS")
 {
   ColorMap cm;
@@ -369,5 +363,5 @@
     remove("testmap.json");
 
   }
->>>>>>> d90e28c2
+
 }