--- conflicted
+++ resolved
@@ -498,32 +498,6 @@
   SECTION("READ LAS")
   {
     PointCloud pc;
-<<<<<<< HEAD
-    LAS::Read(pc, "../unittests/data/minimal_las.las");
-
-    REQUIRE(pc.Points.size() == 10);
-    for (size_t i = 0; i < pc.Points.size(); i++)
-    {
-      REQUIRE(pc.Classification[i] == Approx(pc.Points[i].x).margin(1e-6));
-    }
-  }
-
-  SECTION("ClassificationFilter")
-  {
-    PointCloud pc;
-    pc.Points.push_back(Vector3D(0, 0, 0));
-    pc.Classification.push_back(0);
-    pc.Points.push_back(Vector3D(1, 0, 0));
-    pc.Classification.push_back(1);
-    pc.Points.push_back(Vector3D(2, 0, 0));
-    pc.Classification.push_back(2);
-
-    PointCloud out_pc = PointCloudProcessor::ClassificationFilter(pc, {1, 2});
-    REQUIRE(out_pc.Points.size() == 2);
-    REQUIRE(out_pc.Classification.size() == 2);
-    REQUIRE(out_pc.Points[0].x == 1);
-    REQUIRE(out_pc.Points[1].x == 2);
-=======
     LAS::Read(pc,"../unittests/data/minimal_las.las");
 
     REQUIRE(pc.Points.size()==10);
@@ -532,7 +506,7 @@
       REQUIRE(pc.Classification[i]==Approx(pc.Points[i].x).margin(1e-6));
     }
   }
-  
+
   SECTION("ClassificationFilter")
   {
     PointCloud pc;
@@ -549,6 +523,5 @@
     REQUIRE(out_pc.Points[0].x==1);
     REQUIRE(out_pc.Points[1].x==2);
 
->>>>>>> 91170265
   }
 }