// Copyright (C) 2020 Anders Logg
// Licensed under the MIT License

#include <iostream>
#include <string>
#include <vector>

#include "CommandLine.h"
#include "ElevationModelGenerator.h"
#include "JSON.h"
#include "LAS.h"
#include "Logging.h"
#include "Parameters.h"
#include "PointCloudProcessor.h"
#include "VTK.h"

using namespace DTCC;

void Help() { Error("Usage: dtcc-generate-elevation-model Parameters.json"); }

int main(int argc, char *argv[])
{
  // Check command-line arguments
  if (argc != 2)
  {
    Help();
    return 1;
  }

  // Read parameters
  Parameters parameters;
  JSON::Read(parameters, argv[1]);
  Info(parameters);

  // Get parameters
  const std::string dataDirectory = parameters.DataDirectory + "/";
  const Point2D p{parameters.XMin, parameters.YMin};
  const Point2D q{parameters.XMax, parameters.YMax};
  const Point2D p0{parameters.X0, parameters.Y0};
  BoundingBox2D bbox{p, q};
  const double h{parameters.ElevationModelResolution};

  // Read point cloud data (all *.las and *.laz files in data directory)
  PointCloud pointCloud;
  for (auto const &f : CommandLine::ListDirectory(dataDirectory))
  {
    if (CommandLine::EndsWith(f, ".las") || CommandLine::EndsWith(f, ".laz"))
    {
      LAS::Read(pointCloud, dataDirectory + f);
      Info(pointCloud);
    }
  }

  // Automatically determine domain size if auto
  if (parameters.AutoDomain)
  {
    Progress("Automatically determining domain size");
    bbox = pointCloud.BoundingBox;
    bbox.P -= Vector2D{p0};
    bbox.Q -= Vector2D{p0};
  }
  Progress("Domain bounding box: " + str(bbox));

  // Generate DSM (including buildings and other objects)
  GridField2D dsm;
  ElevationModelGenerator::GenerateElevationModel(dsm, pointCloud, p0, bbox, h);
  Info(dsm);
  JSON::Write(dsm, dataDirectory + "DSM.json");
  if (parameters.Debug)
    VTK::Write(dsm, dataDirectory + "DSM.vts");

  // Filter only ground and water points (color 2 and 9)
<<<<<<< HEAD
  PointCloud groundPoints =
      PointCloudProcessor::ClassificationFilter(pointCloud, {2, 9});
=======
  PointCloud groundPoints = PointCloudProcessor::ClassificationFilter(pointCloud,{2,9});
>>>>>>> 91170265
  pointCloud.clear();

  // Generate DTM (excluding buildings and other objects)
  GridField2D dtm;
<<<<<<< HEAD
  ElevationModelGenerator::GenerateElevationModel(dtm, groundPoints, p0, bbox,
                                                  h);
=======
  ElevationModelGenerator::GenerateElevationModel(dtm, groundPoints, p0, bbox, h);
>>>>>>> 91170265
  Info(dtm);
  JSON::Write(dtm, dataDirectory + "DTM.json");
  if (parameters.Debug)
    VTK::Write(dtm, dataDirectory + "DTM.vts");

  // Report timings
  Timer::Report("dtcc-generate-elevation-models");

  return 0;
}<|MERGE_RESOLUTION|>--- conflicted
+++ resolved
@@ -70,22 +70,12 @@
     VTK::Write(dsm, dataDirectory + "DSM.vts");
 
   // Filter only ground and water points (color 2 and 9)
-<<<<<<< HEAD
-  PointCloud groundPoints =
-      PointCloudProcessor::ClassificationFilter(pointCloud, {2, 9});
-=======
   PointCloud groundPoints = PointCloudProcessor::ClassificationFilter(pointCloud,{2,9});
->>>>>>> 91170265
   pointCloud.clear();
 
   // Generate DTM (excluding buildings and other objects)
   GridField2D dtm;
-<<<<<<< HEAD
-  ElevationModelGenerator::GenerateElevationModel(dtm, groundPoints, p0, bbox,
-                                                  h);
-=======
   ElevationModelGenerator::GenerateElevationModel(dtm, groundPoints, p0, bbox, h);
->>>>>>> 91170265
   Info(dtm);
   JSON::Write(dtm, dataDirectory + "DTM.json");
   if (parameters.Debug)
